--- conflicted
+++ resolved
@@ -815,10 +815,6 @@
   ASSERT_TRUE(r);
   const size_t magiclen = strlen(OUTPUT_EXPORT_FILE_MAGIC);
   ASSERT_FALSE(data.size() < magiclen || memcmp(data.data(), OUTPUT_EXPORT_FILE_MAGIC, magiclen));
-<<<<<<< HEAD
-  data = w.decrypt_with_view_secret_key(std::string(data, magiclen));
-
-=======
   // decrypt (copied from wallet2::decrypt)
   auto decrypt = [] (const std::string &ciphertext, const crypto::secret_key &skey, bool authenticated) -> string
   {
@@ -843,11 +839,11 @@
     crypto::chacha8(ciphertext.data() + sizeof(iv), ciphertext.size() - prefix_size, key, iv, &plaintext[0]);
     return plaintext;
   };
->>>>>>> 07222877
   crypto::secret_key view_secret_key;
   epee::string_tools::hex_to_pod("cb979d21cde0fbcafb9ff083791a6771b750534948ede6d66058609884b27604", view_secret_key);
   bool authenticated = true;
-
+  data = decrypt(std::string(data, magiclen), view_secret_key, authenticated);
+  ASSERT_FALSE(data.empty());
   // check public view/spend keys
   const size_t headerlen = 2 * sizeof(crypto::public_key);
   ASSERT_FALSE(data.size() < headerlen);

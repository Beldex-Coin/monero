--- conflicted
+++ resolved
@@ -42,14 +42,7 @@
 // Tests
 
 bool gen_bp_tx_validation_base::generate_with(std::vector<test_event_entry>& events,
-<<<<<<< HEAD
-    size_t n_txes,
-    const uint64_t *amounts_paid,
-    bool valid,
-    const rct::RangeProofType *range_proof_type,
-=======
-    size_t mixin, size_t n_txes, const uint64_t *amounts_paid, bool valid, const rct::RCTConfig *rct_config,
->>>>>>> 0daa00e0
+    size_t n_txes, const uint64_t *amounts_paid, bool valid, const rct::RCTConfig *rct_config,
     const std::function<bool(std::vector<tx_source_entry> &sources, std::vector<tx_destination_entry> &destinations, size_t tx_idx)> &pre_tx,
     const std::function<bool(transaction &tx, size_t tx_idx)> &post_tx) const
 {
@@ -139,7 +132,6 @@
       return false;
     }
 
-<<<<<<< HEAD
     if (!cryptonote::construct_tx_and_get_tx_key(
         from.get_keys(),
         subaddresses,
@@ -152,7 +144,7 @@
         private_tx_key,
         additional_tx_keys,
         true /*rct*/,
-        range_proof_type[n],
+        rct_config[n],
         nullptr, /*multisig_out*/
         false, /*is_staking_tx*/
         true /*per_output_unlock*/))
@@ -160,15 +152,6 @@
       MDEBUG("construct_tx_and_get_tx_key failure");
       return false;
     }
-=======
-    crypto::secret_key tx_key;
-    std::vector<crypto::secret_key> additional_tx_keys;
-    std::unordered_map<crypto::public_key, cryptonote::subaddress_index> subaddresses;
-    subaddresses[miner_accounts[n].get_keys().m_account_address.m_spend_public_key] = {0,0};
-    rct_txes.resize(rct_txes.size() + 1);
-    bool r = construct_tx_and_get_tx_key(miner_accounts[n].get_keys(), subaddresses, sources, destinations, cryptonote::account_public_address{}, std::vector<uint8_t>(), rct_txes.back(), 0, tx_key, additional_tx_keys, true, rct_config[n]);
-    CHECK_AND_ASSERT_MES(r, false, "failed to construct transaction");
->>>>>>> 0daa00e0
 
     rct_txes.push_back(tx);
     if (post_tx && !post_tx(rct_txes.back(), n))
@@ -189,16 +172,11 @@
       crypto::secret_key amount_key;
       crypto::derivation_to_scalar(derivation, o, amount_key);
       rct::key rct_tx_mask;
-<<<<<<< HEAD
 
       uint64_t amount = 0;
-      if (rct_txes.back().rct_signatures.type == rct::RCTTypeSimple || rct_txes.back().rct_signatures.type == rct::RCTTypeBulletproof)
-        amount = rct::decodeRctSimple(rct_txes.back().rct_signatures, rct::sk2rct(amount_key), o, rct_tx_mask, hw::get_device("default"));
-=======
       const uint8_t type = rct_txes.back().rct_signatures.type;
       if (type == rct::RCTTypeSimple || type == rct::RCTTypeBulletproof || type == rct::RCTTypeBulletproof2)
-        rct::decodeRctSimple(rct_txes.back().rct_signatures, rct::sk2rct(amount_key), o, rct_tx_mask, hw::get_device("default"));
->>>>>>> 0daa00e0
+        amount = rct::decodeRctSimple(rct_txes.back().rct_signatures, rct::sk2rct(amount_key), o, rct_tx_mask, hw::get_device("default"));
       else
         amount = rct::decodeRct(rct_txes.back().rct_signatures, rct::sk2rct(amount_key), o, rct_tx_mask, hw::get_device("default"));
 
@@ -218,15 +196,9 @@
 
   generator.m_hf_version = 10;
   CHECK_AND_ASSERT_MES(generator.construct_block_manually(blk_txes, blk_last, miner_account,
-<<<<<<< HEAD
       test_generator::bf_major_ver | test_generator::bf_minor_ver | test_generator::bf_timestamp | test_generator::bf_tx_hashes | test_generator::bf_hf_version,
       10, 10, blk_last.timestamp + DIFFICULTY_BLOCKS_ESTIMATE_TIMESPAN * 2, // v2 has blocks twice as long
       crypto::hash(), 0, transaction(), starting_rct_tx_hashes, 0),
-=======
-      test_generator::bf_major_ver | test_generator::bf_minor_ver | test_generator::bf_timestamp | test_generator::bf_tx_hashes | test_generator::bf_hf_version | test_generator::bf_max_outs,
-      10, 10, blk_last.timestamp + DIFFICULTY_BLOCKS_ESTIMATE_TIMESPAN * 2, // v2 has blocks twice as long
-      crypto::hash(), 0, transaction(), starting_rct_tx_hashes, 0, 6, 10),
->>>>>>> 0daa00e0
       false, "Failed to generate block");
   if (!valid)
     DO_CALLBACK(events, "mark_invalid_block");
@@ -277,40 +249,23 @@
 {
   const uint64_t amounts_paid[] = {MK_COINS(10), (uint64_t)-1};
   const size_t bp_sizes[] = {1, (size_t)-1};
-<<<<<<< HEAD
-  const rct::RangeProofType range_proof_type[] = {rct::RangeProofPaddedBulletproof};
-  return generate_with(events, 1, amounts_paid, true, range_proof_type, NULL, [&](const cryptonote::transaction &tx, size_t tx_idx){ return check_bp(tx, tx_idx, bp_sizes, "gen_bp_tx_valid_1"); });
-=======
   const rct::RCTConfig rct_config[] = { { rct::RangeProofPaddedBulletproof, 0 } };
-  return generate_with(events, mixin, 1, amounts_paid, true, rct_config, NULL, [&](const cryptonote::transaction &tx, size_t tx_idx){ return check_bp(tx, tx_idx, bp_sizes, "gen_bp_tx_valid_1"); });
->>>>>>> 0daa00e0
+  return generate_with(events, 1, amounts_paid, true, rct_config, NULL, [&](const cryptonote::transaction &tx, size_t tx_idx){ return check_bp(tx, tx_idx, bp_sizes, "gen_bp_tx_valid_1"); });
 }
 
 bool gen_bp_tx_invalid_1_1::generate(std::vector<test_event_entry>& events) const
 {
-<<<<<<< HEAD
   const uint64_t amounts_paid[] = {5, 5, (uint64_t)-1};
-  const rct::RangeProofType range_proof_type[] = { rct::RangeProofBulletproof };
-  return generate_with(events, 1, amounts_paid, false, range_proof_type, NULL, NULL);
-=======
-  const size_t mixin = 10;
-  const uint64_t amounts_paid[] = {5000, 5000, (uint64_t)-1};
   const rct::RCTConfig rct_config[] = { { rct::RangeProofBulletproof , 0 } };
-  return generate_with(events, mixin, 1, amounts_paid, false, rct_config, NULL, NULL);
->>>>>>> 0daa00e0
+  return generate_with(events, 1, amounts_paid, false, rct_config, NULL, NULL);
 }
 
 bool gen_bp_tx_valid_2::generate(std::vector<test_event_entry>& events) const
 {
   const uint64_t amounts_paid[] = {MK_COINS(5), MK_COINS(5), (uint64_t)-1};
   const size_t bp_sizes[] = {2, (size_t)-1};
-<<<<<<< HEAD
-  const rct::RangeProofType range_proof_type[] = {rct::RangeProofPaddedBulletproof};
-  return generate_with(events, 1, amounts_paid, true, range_proof_type, NULL, [&](const cryptonote::transaction &tx, size_t tx_idx){ return check_bp(tx, tx_idx, bp_sizes, "gen_bp_tx_valid_2"); });
-=======
   const rct::RCTConfig rct_config[] = { { rct::RangeProofPaddedBulletproof, 0 } };
-  return generate_with(events, mixin, 1, amounts_paid, true, rct_config, NULL, [&](const cryptonote::transaction &tx, size_t tx_idx){ return check_bp(tx, tx_idx, bp_sizes, "gen_bp_tx_valid_2"); });
->>>>>>> 0daa00e0
+  return generate_with(events, 1, amounts_paid, true, rct_config, NULL, [&](const cryptonote::transaction &tx, size_t tx_idx){ return check_bp(tx, tx_idx, bp_sizes, "gen_bp_tx_valid_2"); });
 }
 
 bool gen_bp_tx_valid_3::generate(std::vector<test_event_entry>& events) const
@@ -318,13 +273,8 @@
   // const uint64_t amounts_paid[] = {50, 50, 50, (uint64_t)-1};
   const uint64_t amounts_paid[] = {MK_COINS(28), MK_COINS(28), MK_COINS(28), (uint64_t)-1};
   const size_t bp_sizes[] = {4, (size_t)-1};
-<<<<<<< HEAD
-  const rct::RangeProofType range_proof_type[] = { rct::RangeProofPaddedBulletproof };
-  return generate_with(events, 1, amounts_paid, true, range_proof_type, NULL, [&](const cryptonote::transaction &tx, size_t tx_idx){ return check_bp(tx, tx_idx, bp_sizes, "gen_bp_tx_valid_3"); });
-=======
   const rct::RCTConfig rct_config[] = { { rct::RangeProofPaddedBulletproof , 0 } };
-  return generate_with(events, mixin, 1, amounts_paid, true, rct_config, NULL, [&](const cryptonote::transaction &tx, size_t tx_idx){ return check_bp(tx, tx_idx, bp_sizes, "gen_bp_tx_valid_3"); });
->>>>>>> 0daa00e0
+  return generate_with(events, 1, amounts_paid, true, rct_config, NULL, [&](const cryptonote::transaction &tx, size_t tx_idx){ return check_bp(tx, tx_idx, bp_sizes, "gen_bp_tx_valid_3"); });
 }
 
 bool gen_bp_tx_valid_16::generate(std::vector<test_event_entry>& events) const
@@ -332,41 +282,22 @@
   // const uint64_t amounts_paid[] = {5, 5, 5, 5, 5, 5, 5, 5, 5, 5, 5, 5, 5, 5, 5, 5, (uint64_t)-1};
   const uint64_t amounts_paid[] = {MK_COINS(1), MK_COINS(1), MK_COINS(1), MK_COINS(1), MK_COINS(1), MK_COINS(1), MK_COINS(1), MK_COINS(1), MK_COINS(1), MK_COINS(1), MK_COINS(1), MK_COINS(1), MK_COINS(1), MK_COINS(1), MK_COINS(1), MK_COINS(1), (uint64_t)-1};
   const size_t bp_sizes[] = {16, (size_t)-1};
-<<<<<<< HEAD
-  const rct::RangeProofType range_proof_type[] = { rct::RangeProofPaddedBulletproof };
-  return generate_with(events, 1, amounts_paid, true, range_proof_type, NULL, [&](const cryptonote::transaction &tx, size_t tx_idx){ return check_bp(tx, tx_idx, bp_sizes, "gen_bp_tx_valid_16"); });
-=======
   const rct::RCTConfig rct_config[] = { { rct::RangeProofPaddedBulletproof , 0 } };
-  return generate_with(events, mixin, 1, amounts_paid, true, rct_config, NULL, [&](const cryptonote::transaction &tx, size_t tx_idx){ return check_bp(tx, tx_idx, bp_sizes, "gen_bp_tx_valid_16"); });
->>>>>>> 0daa00e0
+  return generate_with(events, 1, amounts_paid, true, rct_config, NULL, [&](const cryptonote::transaction &tx, size_t tx_idx){ return check_bp(tx, tx_idx, bp_sizes, "gen_bp_tx_valid_16"); });
 }
 
 bool gen_bp_tx_invalid_4_2_1::generate(std::vector<test_event_entry>& events) const
 {
-<<<<<<< HEAD
   const uint64_t amounts_paid[] = {1, 1, 1, 1, 1, 1, 1, (uint64_t)-1};
-  const rct::RangeProofType range_proof_type[] = { rct::RangeProofMultiOutputBulletproof };
-  return generate_with(events, 1, amounts_paid, false, range_proof_type, NULL, NULL);
-=======
-  const size_t mixin = 10;
-  const uint64_t amounts_paid[] = {1000, 1000, 1000, 1000, 1000, 1000, 1000, (uint64_t)-1};
   const rct::RCTConfig rct_config[] = { { rct::RangeProofMultiOutputBulletproof , 0 } };
-  return generate_with(events, mixin, 1, amounts_paid, false, rct_config, NULL, NULL);
->>>>>>> 0daa00e0
+  return generate_with(events, 1, amounts_paid, false, rct_config, NULL, NULL);
 }
 
 bool gen_bp_tx_invalid_16_16::generate(std::vector<test_event_entry>& events) const
 {
-<<<<<<< HEAD
   const uint64_t amounts_paid[] = {1, 1, 1, 1, 1, 1, 1, 1, 1, 1, 1, 1, 1, 1, 1, 1, 1, 1, 1, 1, 1, 1, 1, 1, 1, 1, 1, 1, 1, 1, 1, 1, (uint64_t)-1};
-  const rct::RangeProofType range_proof_type[] = { rct::RangeProofMultiOutputBulletproof };
-  return generate_with(events, 1, amounts_paid, false, range_proof_type, NULL, NULL);
-=======
-  const size_t mixin = 10;
-  const uint64_t amounts_paid[] = {1000, 1000, 1000, 1000, 1000, 1000, 1000, 1000, 1000, 1000, 1000, 1000, 1000, 1000, 1000, 1000, 1000, 1000, 1000, 1000, 1000, 1000, 1000, 1000, 1000, 1000, 1000, 1000, 1000, 1000, 1000, 1000, (uint64_t)-1};
   const rct::RCTConfig rct_config[] = { { rct::RangeProofMultiOutputBulletproof , 0 } };
-  return generate_with(events, mixin, 1, amounts_paid, false, rct_config, NULL, NULL);
->>>>>>> 0daa00e0
+  return generate_with(events, 1, amounts_paid, false, rct_config, NULL, NULL);
 }
 
 bool gen_bp_txs_valid_2_and_2::generate(std::vector<test_event_entry>& events) const
@@ -375,63 +306,35 @@
   const uint64_t amounts_paid[] = {MK_COINS(50), MK_COINS(50), (size_t)-1, MK_COINS(50), MK_COINS(50), (uint64_t)-1};
 
   const size_t bp_sizes[] = {2, (size_t)-1, 2, (size_t)-1};
-<<<<<<< HEAD
-  const rct::RangeProofType range_proof_type[] = { rct::RangeProofPaddedBulletproof,  rct::RangeProofPaddedBulletproof};
-  return generate_with(events, 2, amounts_paid, true, range_proof_type, NULL, [&](const cryptonote::transaction &tx, size_t tx_idx){ return check_bp(tx, tx_idx, bp_sizes, "gen_bp_txs_valid_2_and_2"); });
-=======
   const rct::RCTConfig rct_config[] = { { rct::RangeProofPaddedBulletproof, 0 }, {rct::RangeProofPaddedBulletproof, 0 } };
-  return generate_with(events, mixin, 2, amounts_paid, true, rct_config, NULL, [&](const cryptonote::transaction &tx, size_t tx_idx){ return check_bp(tx, tx_idx, bp_sizes, "gen_bp_txs_valid_2_and_2"); });
->>>>>>> 0daa00e0
+  return generate_with(events, 2, amounts_paid, true, rct_config, NULL, [&](const cryptonote::transaction &tx, size_t tx_idx){ return check_bp(tx, tx_idx, bp_sizes, "gen_bp_txs_valid_2_and_2"); });
 }
 
 bool gen_bp_txs_invalid_2_and_8_2_and_16_16_1::generate(std::vector<test_event_entry>& events) const
 {
-<<<<<<< HEAD
   const uint64_t amounts_paid[] = {1, 1, (uint64_t)-1, 1, 1, 1, 1, 1, 1, 1, 1, 1, 1, (uint64_t)-1, 1, 1, 1, 1, 1, 1, 1, 1, 1, 1, 1, 1, 1, 1, 1, 1, 1, 1, 1, 1, 1, 1, 1, 1, 1, 1, 1, 1, 1, 1, 1, 1, 1, (uint64_t)-1};
-  const rct::RangeProofType range_proof_type[] = {rct::RangeProofMultiOutputBulletproof, rct::RangeProofMultiOutputBulletproof, rct::RangeProofMultiOutputBulletproof};
-  return generate_with(events, 3, amounts_paid, false, range_proof_type, NULL, NULL);
-=======
-  const size_t mixin = 10;
-  const uint64_t amounts_paid[] = {1000, 1000, (uint64_t)-1, 1000, 1000, 1000, 1000, 1000, 1000, 1000, 1000, 1000, 1000, (uint64_t)-1, 1000, 1000, 1000, 1000, 1000, 1000, 1000, 1000, 1000, 1000, 1000, 1000, 1000, 1000, 1000, 1000, 1000, 1000, 1000, 1000, 1000, 1000, 1000, 1000, 1000, 1000, 1000, 1000, 1000, 1000, 1000, 1000, 1000, (uint64_t)-1};
   const rct::RCTConfig rct_config[] = {{rct::RangeProofMultiOutputBulletproof, 0}, {rct::RangeProofMultiOutputBulletproof, 0}, {rct::RangeProofMultiOutputBulletproof, 0}};
-  return generate_with(events, mixin, 3, amounts_paid, false, rct_config, NULL, NULL);
->>>>>>> 0daa00e0
+  return generate_with(events, 3, amounts_paid, false, rct_config, NULL, NULL);
 }
 
 bool gen_bp_txs_valid_2_and_3_and_2_and_4::generate(std::vector<test_event_entry>& events) const
 {
-<<<<<<< HEAD
   // TODO(doyle): See valid_2_and_2 comment
-  //const uint64_t amounts_paid[] = {11111115, 11111115, (uint64_t)-1, 11111115, 11111115, 11111116, (uint64_t)-1, 11111115, 11111117, (uint64_t)-1, 11111115, 11111115, 11111115, 11111118, (uint64_t)-1};
+  // const uint64_t amounts_paid[] = {11111115000, 11111115000, (uint64_t)-1, 11111115000, 11111115000, 11111115001, (uint64_t)-1, 11111115000, 11111115002, (uint64_t)-1, 11111115000, 11111115000, 11111115000, 11111115003, (uint64_t)-1};
   const uint64_t amounts_paid[] = {MK_COINS(50), MK_COINS(50), (uint64_t)-1, MK_COINS(5), MK_COINS(50), MK_COINS(51), (uint64_t)-1, MK_COINS(50), MK_COINS(52), (uint64_t)-1, MK_COINS(5), MK_COINS(50), MK_COINS(53), MK_COINS(6), (uint64_t)-1};
 
-  const rct::RangeProofType range_proof_type[] = {rct::RangeProofPaddedBulletproof, rct::RangeProofPaddedBulletproof, rct::RangeProofPaddedBulletproof, rct::RangeProofPaddedBulletproof};
-  const size_t bp_sizes[] = {2, (size_t)-1, 4, (size_t)-1, 2, (size_t)-1, 4, (size_t)-1};
-  return generate_with(events, 4, amounts_paid, true, range_proof_type, NULL, [&](const cryptonote::transaction &tx, size_t tx_idx) { return check_bp(tx, tx_idx, bp_sizes, "gen_bp_txs_valid_2_and_3_and_2_and_4"); });
-=======
-  const size_t mixin = 10;
-  const uint64_t amounts_paid[] = {11111115000, 11111115000, (uint64_t)-1, 11111115000, 11111115000, 11111115001, (uint64_t)-1, 11111115000, 11111115002, (uint64_t)-1, 11111115000, 11111115000, 11111115000, 11111115003, (uint64_t)-1};
   const rct::RCTConfig rct_config[] = {{rct::RangeProofPaddedBulletproof, 0}, {rct::RangeProofPaddedBulletproof, 0}, {rct::RangeProofPaddedBulletproof, 0}, {rct::RangeProofPaddedBulletproof, 0}};
   const size_t bp_sizes[] = {2, (size_t)-1, 4, (size_t)-1, 2, (size_t)-1, 4, (size_t)-1};
-  return generate_with(events, mixin, 4, amounts_paid, true, rct_config, NULL, [&](const cryptonote::transaction &tx, size_t tx_idx) { return check_bp(tx, tx_idx, bp_sizes, "gen_bp_txs_valid_2_and_3_and_2_and_4"); });
->>>>>>> 0daa00e0
+  return generate_with(events, 4, amounts_paid, true, rct_config, NULL, [&](const cryptonote::transaction &tx, size_t tx_idx) { return check_bp(tx, tx_idx, bp_sizes, "gen_bp_txs_valid_2_and_3_and_2_and_4"); });
 }
 
 bool gen_bp_tx_invalid_not_enough_proofs::generate(std::vector<test_event_entry>& events) const
 {
   DEFINE_TESTS_ERROR_CONTEXT("gen_bp_tx_invalid_not_enough_proofs");
-<<<<<<< HEAD
   const uint64_t amounts_paid[] = {5, 5, (uint64_t)-1};
-  const rct::RangeProofType range_proof_type[] = { rct::RangeProofBulletproof };
-  return generate_with(events, 1, amounts_paid, false, range_proof_type, NULL, [&](cryptonote::transaction &tx, size_t idx){
-    CHECK_TEST_CONDITION(tx.rct_signatures.type == rct::RCTTypeBulletproof);
-=======
-  const size_t mixin = 10;
-  const uint64_t amounts_paid[] = {5000, 5000, (uint64_t)-1};
   const rct::RCTConfig rct_config[] = { { rct::RangeProofBulletproof, 0 } };
-  return generate_with(events, mixin, 1, amounts_paid, false, rct_config, NULL, [&](cryptonote::transaction &tx, size_t idx){
+  return generate_with(events, 1, amounts_paid, false, rct_config, NULL, [&](cryptonote::transaction &tx, size_t idx){
     CHECK_TEST_CONDITION(tx.rct_signatures.type == rct::RCTTypeBulletproof || tx.rct_signatures.type == rct::RCTTypeBulletproof2);
->>>>>>> 0daa00e0
     CHECK_TEST_CONDITION(!tx.rct_signatures.p.bulletproofs.empty());
     tx.rct_signatures.p.bulletproofs.pop_back();
     CHECK_TEST_CONDITION(!tx.rct_signatures.p.bulletproofs.empty());
@@ -442,18 +345,10 @@
 bool gen_bp_tx_invalid_empty_proofs::generate(std::vector<test_event_entry>& events) const
 {
   DEFINE_TESTS_ERROR_CONTEXT("gen_bp_tx_invalid_empty_proofs");
-<<<<<<< HEAD
   const uint64_t amounts_paid[] = {50, 50, (uint64_t)-1};
-  const rct::RangeProofType range_proof_type[] = { rct::RangeProofBulletproof };
-  return generate_with(events, 1, amounts_paid, false, range_proof_type, NULL, [&](cryptonote::transaction &tx, size_t idx){
-    CHECK_TEST_CONDITION(tx.rct_signatures.type == rct::RCTTypeBulletproof);
-=======
-  const size_t mixin = 10;
-  const uint64_t amounts_paid[] = {50000, 50000, (uint64_t)-1};
   const rct::RCTConfig rct_config[] = { { rct::RangeProofBulletproof, 0 } };
-  return generate_with(events, mixin, 1, amounts_paid, false, rct_config, NULL, [&](cryptonote::transaction &tx, size_t idx){
+  return generate_with(events, 1, amounts_paid, false, rct_config, NULL, [&](cryptonote::transaction &tx, size_t idx){
     CHECK_TEST_CONDITION(tx.rct_signatures.type == rct::RCTTypeBulletproof || tx.rct_signatures.type == rct::RCTTypeBulletproof2);
->>>>>>> 0daa00e0
     tx.rct_signatures.p.bulletproofs.clear();
     return true;
   });
@@ -463,15 +358,9 @@
 {
   DEFINE_TESTS_ERROR_CONTEXT("gen_bp_tx_invalid_too_many_proofs");
   const uint64_t amounts_paid[] = {10000, (uint64_t)-1};
-<<<<<<< HEAD
-  const rct::RangeProofType range_proof_type[] = { rct::RangeProofBulletproof };
-  return generate_with(events, 1, amounts_paid, false, range_proof_type, NULL, [&](cryptonote::transaction &tx, size_t idx){
-    CHECK_TEST_CONDITION(tx.rct_signatures.type == rct::RCTTypeBulletproof);
-=======
   const rct::RCTConfig rct_config[] = { { rct::RangeProofBulletproof, 0 } };
-  return generate_with(events, mixin, 1, amounts_paid, false, rct_config, NULL, [&](cryptonote::transaction &tx, size_t idx){
+  return generate_with(events, 1, amounts_paid, false, rct_config, NULL, [&](cryptonote::transaction &tx, size_t idx){
     CHECK_TEST_CONDITION(tx.rct_signatures.type == rct::RCTTypeBulletproof || tx.rct_signatures.type == rct::RCTTypeBulletproof2);
->>>>>>> 0daa00e0
     CHECK_TEST_CONDITION(!tx.rct_signatures.p.bulletproofs.empty());
     tx.rct_signatures.p.bulletproofs.push_back(tx.rct_signatures.p.bulletproofs.back());
     return true;
@@ -481,18 +370,10 @@
 bool gen_bp_tx_invalid_wrong_amount::generate(std::vector<test_event_entry>& events) const
 {
   DEFINE_TESTS_ERROR_CONTEXT("gen_bp_tx_invalid_wrong_amount");
-<<<<<<< HEAD
   const uint64_t amounts_paid[] = {10, (uint64_t)-1};
-  const rct::RangeProofType range_proof_type[] = { rct::RangeProofBulletproof };
-  return generate_with(events, 1, amounts_paid, false, range_proof_type, NULL, [&](cryptonote::transaction &tx, size_t idx){
-    CHECK_TEST_CONDITION(tx.rct_signatures.type == rct::RCTTypeBulletproof);
-=======
-  const size_t mixin = 10;
-  const uint64_t amounts_paid[] = {10000, (uint64_t)-1};
   const rct::RCTConfig rct_config[] = { { rct::RangeProofBulletproof, 0 } };
-  return generate_with(events, mixin, 1, amounts_paid, false, rct_config, NULL, [&](cryptonote::transaction &tx, size_t idx){
+  return generate_with(events, 1, amounts_paid, false, rct_config, NULL, [&](cryptonote::transaction &tx, size_t idx){
     CHECK_TEST_CONDITION(tx.rct_signatures.type == rct::RCTTypeBulletproof || tx.rct_signatures.type == rct::RCTTypeBulletproof2);
->>>>>>> 0daa00e0
     CHECK_TEST_CONDITION(!tx.rct_signatures.p.bulletproofs.empty());
     tx.rct_signatures.p.bulletproofs.back() = rct::bulletproof_PROVE(1000, rct::skGen());
     return true;
@@ -502,18 +383,9 @@
 bool gen_bp_tx_invalid_borromean_type::generate(std::vector<test_event_entry>& events) const
 {
   DEFINE_TESTS_ERROR_CONTEXT("gen_bp_tx_invalid_borromean_type");
-<<<<<<< HEAD
   const uint64_t amounts_paid[] = {5, 5, (uint64_t)-1};
-  const rct::RangeProofType range_proof_type[] = {rct::RangeProofPaddedBulletproof};
-  return generate_with(events, 1, amounts_paid, false, range_proof_type, NULL, [&](cryptonote::transaction &tx, size_t tx_idx){
-    CHECK_TEST_CONDITION(tx.rct_signatures.type == rct::RCTTypeBulletproof);
-    tx.rct_signatures.type = rct::RCTTypeSimple;
-=======
-  const size_t mixin = 10;
-  const uint64_t amounts_paid[] = {5000, 5000, (uint64_t)-1};
   const rct::RCTConfig rct_config[] = { { rct::RangeProofBorromean, 0 } };
-  return generate_with(events, mixin, 1, amounts_paid, false, rct_config, NULL, [&](cryptonote::transaction &tx, size_t tx_idx){
->>>>>>> 0daa00e0
+  return generate_with(events, 1, amounts_paid, false, rct_config, NULL, [&](cryptonote::transaction &tx, size_t tx_idx){
     return true;
   });
 }
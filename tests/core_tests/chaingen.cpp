--- conflicted
+++ resolved
@@ -178,10 +178,10 @@
   sn_list_.handle_deregistrations(deregistration_buffer_);
   deregistration_buffer_.clear();
 
-  /// Note: depending on whether we check in hf9 or later, loki assignes different meaning to
+  /// Note: depending on whether we check in hf9 or later, beldex assignes different meaning to
   /// "expiration height": in hf9 it expires nodes at their expiration height; after hf9 --
   /// a the expiration height + 1.
-  if (get_hf_version() == network_version_9_service_nodes) {
+  if (get_hf_version() == network_version_9_master_nodes) {
     sn_list_.expire_old(height);
   } else {
     sn_list_.expire_old(height - 1);
@@ -245,19 +245,15 @@
                                                                        const cryptonote::keypair& mn_keys)
 {
   const sn_contributor_t contr = { acc.get_keys().m_account_address, STAKING_PORTIONS };
-<<<<<<< HEAD
-  const uint32_t expires = height() + master_nodes::staking_num_lock_blocks(cryptonote::FAKECHAIN);
-=======
-  uint32_t expires = height() + service_nodes::staking_num_lock_blocks(cryptonote::FAKECHAIN);
-
-  /// Account for some inconsistency in service_nodes::staking_num_lock_blocks
+  uint32_t expires = height() + master_nodes::staking_num_lock_blocks(cryptonote::FAKECHAIN);
+
+  /// Account for some inconsistency in master_nodes::staking_num_lock_blocks
   /// on the boundary between hardforks 9 and 10
-  if (get_hf_version() == cryptonote::network_version_9_service_nodes &&
+  if (get_hf_version() == cryptonote::network_version_9_master_nodes &&
       get_hf_version_at(expires) == cryptonote::network_version_10_bulletproofs)
   {
     expires += STAKING_REQUIREMENT_LOCK_BLOCKS_EXCESS;
   }
->>>>>>> d51358a5
 
   const auto reg_idx = registration_buffer_.size();
   registration_buffer_.push_back({ expires, mn_keys, contr, { height(), reg_idx } });
@@ -680,11 +676,7 @@
                                              uint8_t hf_version)
 {
     const auto new_height = cryptonote::get_block_height(head) + 1;
-<<<<<<< HEAD
-    const auto staking_requirement = master_nodes::get_staking_requirement(cryptonote::FAKECHAIN, new_height);
-=======
-    const auto staking_requirement = service_nodes::get_staking_requirement(cryptonote::FAKECHAIN, new_height, hf_version);
->>>>>>> d51358a5
+    const auto staking_requirement = master_nodes::get_staking_requirement(cryptonote::FAKECHAIN, new_height, hf_version);
 
     uint64_t amount = master_nodes::portions_to_amount(portions[0], staking_requirement);
 

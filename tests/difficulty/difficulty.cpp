--- conflicted
+++ resolved
@@ -45,13 +45,9 @@
 #define DEFAULT_TEST_DIFFICULTY_TARGET        120
 
 int main(int argc, char *argv[]) {
-<<<<<<< HEAD
-    if (argc != 2) {
-=======
     TRY_ENTRY();
 
     if (argc < 2) {
->>>>>>> 98f4c8af
         cerr << "Wrong arguments" << endl;
         return 1;
     }

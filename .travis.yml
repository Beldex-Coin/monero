--- conflicted
+++ resolved
@@ -10,11 +10,6 @@
 env:
   global:
     - MAKEJOBS=-j3
-<<<<<<< HEAD
-    - RUN_TESTS=false # TODO(beldex): Unused
-    - BOOST_TEST_RANDOM=1$TRAVIS_BUILD_ID
-=======
->>>>>>> 784bab21
     - CCACHE_SIZE=100M
     - CCACHE_TEMPDIR=/tmp/.ccache-temp
     - CCACHE_COMPRESS=1
@@ -27,17 +22,12 @@
     - HOST=arm-linux-gnueabihf PACKAGES="python3 gperf g++-arm-linux-gnueabihf"
 # ARM v8
     - HOST=aarch64-linux-gnu PACKAGES="python3 gperf g++-aarch64-linux-gnu"
-<<<<<<< HEAD
-# Win64 TODO(beldex): We should run tests on all platforms. Windows doesn't work out of the box and I assume mac doesn't either though
-    - HOST=x86_64-w64-mingw32 PACKAGES="cmake python3 nsis g++-mingw-w64-x86-64 wine-binfmt wine64 bc"
-=======
 # i686 Win
 # - HOST=i686-w64-mingw32 DEP_OPTS="NO_QT=1" PACKAGES="python3 g++-mingw-w64-i686 qttools5-dev-tools"
 # i686 Linux
 # - HOST=i686-pc-linux-gnu PACKAGES="gperf cmake g++-multilib python3-zmq"
 # Win64
     - HOST=x86_64-w64-mingw32 DEP_OPTS="NO_QT=1" PACKAGES="cmake python3 g++-mingw-w64-x86-64 qttools5-dev-tools"
->>>>>>> 784bab21
 # x86_64 Linux
     - HOST=x86_64-unknown-linux-gnu PACKAGES="gperf cmake python3-zmq libdbus-1-dev libharfbuzz-dev"
 # Cross-Mac

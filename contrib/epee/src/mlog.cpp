// Copyright (c) 2006-2013, Andrey N. Sabelnikov, www.sabelnikov.net
// All rights reserved.
//
// Redistribution and use in source and binary forms, with or without
// modification, are permitted provided that the following conditions are met:
// * Redistributions of source code must retain the above copyright
// notice, this list of conditions and the following disclaimer.
// * Redistributions in binary form must reproduce the above copyright
// notice, this list of conditions and the following disclaimer in the
// documentation and/or other materials provided with the distribution.
// * Neither the name of the Andrey N. Sabelnikov nor the
// names of its contributors may be used to endorse or promote products
// derived from this software without specific prior written permission.
//
// THIS SOFTWARE IS PROVIDED BY THE COPYRIGHT HOLDERS AND CONTRIBUTORS "AS IS" AND
// ANY EXPRESS OR IMPLIED WARRANTIES, INCLUDING, BUT NOT LIMITED TO, THE IMPLIED
// WARRANTIES OF MERCHANTABILITY AND FITNESS FOR A PARTICULAR PURPOSE ARE
// DISCLAIMED. IN NO EVENT SHALL THE COPYRIGHT OWNER  BE LIABLE FOR ANY
// DIRECT, INDIRECT, INCIDENTAL, SPECIAL, EXEMPLARY, OR CONSEQUENTIAL DAMAGES
// (INCLUDING, BUT NOT LIMITED TO, PROCUREMENT OF SUBSTITUTE GOODS OR SERVICES;
// LOSS OF USE, DATA, OR PROFITS; OR BUSINESS INTERRUPTION) HOWEVER CAUSED AND
// ON ANY THEORY OF LIABILITY, WHETHER IN CONTRACT, STRICT LIABILITY, OR TORT
// (INCLUDING NEGLIGENCE OR OTHERWISE) ARISING IN ANY WAY OUT OF THE USE OF THIS
// SOFTWARE, EVEN IF ADVISED OF THE POSSIBILITY OF SUCH DAMAGE.
//


#ifndef _MLOG_H_
#define _MLOG_H_

#ifdef _WIN32
#include <windows.h>
#ifndef ENABLE_VIRTUAL_TERMINAL_PROCESSING
#define ENABLE_VIRTUAL_TERMINAL_PROCESSING  0x0004
#endif
#endif

#include <time.h>
#include <atomic>
#include <boost/filesystem.hpp>
#include <boost/algorithm/string.hpp>
#include "string_tools.h"
#include "misc_log_ex.h"

#undef LOKI_DEFAULT_LOG_CATEGORY
#define LOKI_DEFAULT_LOG_CATEGORY "logging"

#define MLOG_BASE_FORMAT "%datetime{%Y-%M-%d %H:%m:%s.%g}\t%thread\t%level\t%logger\t%loc\t%msg"

#define MLOG_LOG(x) CINFO(el::base::Writer,el::base::DispatchAction::FileOnlyLog,LOKI_DEFAULT_LOG_CATEGORY) << x

using namespace epee;

static std::string generate_log_filename(const char *base)
{
  std::string filename(base);
  static unsigned int fallback_counter = 0;
  char tmp[200];
  struct tm tm;
  time_t now = time(NULL);
  if
#ifdef WIN32
  (!gmtime_s(&tm, &now))
#else
  (!gmtime_r(&now, &tm))
#endif
    snprintf(tmp, sizeof(tmp), "part-%u", ++fallback_counter);
  else
    strftime(tmp, sizeof(tmp), "%Y-%m-%d-%H-%M-%S", &tm);
  tmp[sizeof(tmp) - 1] = 0;
  filename += "-";
  filename += tmp;
  return filename;
}

std::string mlog_get_default_log_path(const char *default_filename)
{
  std::string process_name = epee::string_tools::get_current_module_name();
  std::string default_log_folder = epee::string_tools::get_current_module_folder();
  std::string default_log_file = process_name;
  std::string::size_type a = default_log_file.rfind('.');
  if ( a != std::string::npos )
    default_log_file.erase( a, default_log_file.size());
  if ( ! default_log_file.empty() )
    default_log_file += ".log";
  else
    default_log_file = default_filename;

  return (boost::filesystem::path(default_log_folder) / boost::filesystem::path(default_log_file)).string();
}

static void mlog_set_common_prefix()
{
  static const char * const expected_filename = "contrib/epee/src/mlog.cpp";
  const char *path = __FILE__, *expected_ptr = strstr(path, expected_filename);
  if (!expected_ptr)
    return;
  el::Loggers::setFilenameCommonPrefix(std::string(path, expected_ptr - path));
}

static const char *get_default_categories(int level)
{
  const char *categories = "";
  switch (level)
  {
    case 0:
      categories = "*:WARNING,net:FATAL,net.http:FATAL,net.p2p:FATAL,net.cn:FATAL,global:INFO,verify:FATAL,stacktrace:INFO,logging:INFO,msgwriter:INFO";
      break;
    case 1:
      categories = "*:INFO,global:INFO,stacktrace:INFO,logging:INFO,msgwriter:INFO";
      break;
    case 2:
      categories = "*:DEBUG";
      break;
    case 3:
      categories = "*:TRACE";
      break;
    case 4:
      categories = "*:TRACE";
      break;
    default:
      break;
  }
  return categories;
}

#ifdef WIN32
bool EnableVTMode()
{
  // Set output mode to handle virtual terminal sequences
  HANDLE hOut = GetStdHandle(STD_OUTPUT_HANDLE);
  if (hOut == INVALID_HANDLE_VALUE)
  {
    return false;
  }

  DWORD dwMode = 0;
  if (!GetConsoleMode(hOut, &dwMode))
  {
    return false;
  }

  dwMode |= ENABLE_VIRTUAL_TERMINAL_PROCESSING;
  if (!SetConsoleMode(hOut, dwMode))
  {
    return false;
  }
  return true;
}
#endif

void mlog_configure(const std::string &filename_base, bool console, const std::size_t max_log_file_size, const std::size_t max_log_files)
{
  el::Configurations c;
  c.setGlobally(el::ConfigurationType::Filename, filename_base);
  c.setGlobally(el::ConfigurationType::ToFile, "true");
  const char *log_format = getenv("LOKI_LOG_FORMAT");
  if (!log_format)
    log_format = MLOG_BASE_FORMAT;
  c.setGlobally(el::ConfigurationType::Format, log_format);
  c.setGlobally(el::ConfigurationType::ToStandardOutput, console ? "true" : "false");
  c.setGlobally(el::ConfigurationType::MaxLogFileSize, std::to_string(max_log_file_size));
  el::Loggers::setDefaultConfigurations(c, true);

  el::Loggers::addFlag(el::LoggingFlag::HierarchicalLogging);
  el::Loggers::addFlag(el::LoggingFlag::CreateLoggerAutomatically);
  el::Loggers::addFlag(el::LoggingFlag::DisableApplicationAbortOnFatalLog);
  el::Loggers::addFlag(el::LoggingFlag::ColoredTerminalOutput);
  el::Loggers::addFlag(el::LoggingFlag::StrictLogFileSizeCheck);
  el::Helpers::installPreRollOutCallback([filename_base, max_log_files](const char *name, size_t){
    std::string rname = generate_log_filename(filename_base.c_str());
    int ret = rename(name, rname.c_str());
    if (ret < 0)
    {
      // can't log a failure, but don't do the file removal below
      return;
    }
    if (max_log_files != 0)
    {
      std::vector<boost::filesystem::path> found_files;
      const boost::filesystem::directory_iterator end_itr;
      const boost::filesystem::path filename_base_path(filename_base);
      const boost::filesystem::path parent_path = filename_base_path.has_parent_path() ? filename_base_path.parent_path() : ".";
      for (boost::filesystem::directory_iterator iter(parent_path); iter != end_itr; ++iter)
      {
        const std::string filename = iter->path().string();
        if (filename.size() >= filename_base.size() && std::memcmp(filename.data(), filename_base.data(), filename_base.size()) == 0)
        {
          found_files.push_back(iter->path());
        }
      }
      if (found_files.size() >= max_log_files)
      {
        std::sort(found_files.begin(), found_files.end(), [](const boost::filesystem::path &a, const boost::filesystem::path &b) {
          boost::system::error_code ec;
          std::time_t ta = boost::filesystem::last_write_time(boost::filesystem::path(a), ec);
          if (ec)
          {
            MERROR("Failed to get timestamp from " << a << ": " << ec);
            ta = std::time(nullptr);
          }
          std::time_t tb = boost::filesystem::last_write_time(boost::filesystem::path(b), ec);
          if (ec)
          {
            MERROR("Failed to get timestamp from " << b << ": " << ec);
            tb = std::time(nullptr);
          }
          static_assert(std::is_integral<time_t>(), "bad time_t");
          return ta < tb;
        });
        for (size_t i = 0; i <= found_files.size() - max_log_files; ++i)
        {
          try
          {
            boost::system::error_code ec;
            boost::filesystem::remove(found_files[i], ec);
            if (ec)
            {
              MERROR("Failed to remove " << found_files[i] << ": " << ec);
            }
          }
          catch (const std::exception &e)
          {
            MERROR("Failed to remove " << found_files[i] << ": " << e.what());
          }
        }
      }
    }
  });
  mlog_set_common_prefix();
  const char *loki_log = getenv("LOKI_LOGS");
  if (!loki_log)
  {
    loki_log = get_default_categories(0);
  }
<<<<<<< HEAD
  mlog_set_log(loki_log);
=======
  mlog_set_log(monero_log);
#ifdef WIN32
  EnableVTMode();
#endif
>>>>>>> 2287fb9f
}

void mlog_set_categories(const char *categories)
{
  std::string new_categories;
  if (*categories)
  {
    if (*categories == '+')
    {
      ++categories;
      new_categories = mlog_get_categories();
      if (*categories)
      {
        if (!new_categories.empty())
          new_categories += ",";
        new_categories += categories;
      }
    }
    else if (*categories == '-')
    {
      ++categories;
      new_categories = mlog_get_categories();
      std::vector<std::string> single_categories;
      boost::split(single_categories, categories, boost::is_any_of(","), boost::token_compress_on);
      for (const std::string &s: single_categories)
      {
        size_t pos = new_categories.find(s);
        if (pos != std::string::npos)
          new_categories = new_categories.erase(pos, s.size());
      }
    }
    else
    {
      new_categories = categories;
    }
  }
  el::Loggers::setCategories(new_categories.c_str(), true);
  MLOG_LOG("New log categories: " << el::Loggers::getCategories());
}

std::string mlog_get_categories()
{
  return el::Loggers::getCategories();
}

// maps epee style log level to new logging system
void mlog_set_log_level(int level)
{
  const char *categories = get_default_categories(level);
  mlog_set_categories(categories);
}

void mlog_set_log(const char *log)
{
  long level;
  char *ptr = NULL;

  if (!*log)
  {
    mlog_set_categories(log);
    return;
  }
  level = strtol(log, &ptr, 10);
  if (ptr && *ptr)
  {
    // we can have a default level, eg, 2,foo:ERROR
    if (*ptr == ',') {
      std::string new_categories = std::string(get_default_categories(level)) + ptr;
      mlog_set_categories(new_categories.c_str());
    }
    else {
      mlog_set_categories(log);
    }
  }
  else if (level >= 0 && level <= 4)
  {
    mlog_set_log_level(level);
  }
  else
  {
    MERROR("Invalid numerical log level: " << log);
  }
}

namespace epee
{

bool is_stdout_a_tty()
{
  static std::atomic<bool> initialized(false);
  static std::atomic<bool> is_a_tty(false);

  if (!initialized.load(std::memory_order_acquire))
  {
#if defined(WIN32)
    is_a_tty.store(0 != _isatty(_fileno(stdout)), std::memory_order_relaxed);
#else
    is_a_tty.store(0 != isatty(fileno(stdout)), std::memory_order_relaxed);
#endif
    initialized.store(true, std::memory_order_release);
  }

  return is_a_tty.load(std::memory_order_relaxed);
}

void set_console_color(int color, bool bright)
{
  if (!is_stdout_a_tty())
    return;

  switch(color)
  {
  case console_color_default:
    {
#ifdef WIN32
      HANDLE h_stdout = GetStdHandle(STD_OUTPUT_HANDLE);
      SetConsoleTextAttribute(h_stdout, FOREGROUND_RED | FOREGROUND_GREEN | FOREGROUND_BLUE| (bright ? FOREGROUND_INTENSITY:0));
#else
      if(bright)
        std::cout << "\033[1;37m";
      else
        std::cout << "\033[0m";
#endif
    }
    break;
  case console_color_white:
    {
#ifdef WIN32
      HANDLE h_stdout = GetStdHandle(STD_OUTPUT_HANDLE);
      SetConsoleTextAttribute(h_stdout, FOREGROUND_RED | FOREGROUND_GREEN | FOREGROUND_BLUE | (bright ? FOREGROUND_INTENSITY:0));
#else
      if(bright)
        std::cout << "\033[1;37m";
      else
        std::cout << "\033[0;37m";
#endif
    }
    break;
  case console_color_red:
    {
#ifdef WIN32
      HANDLE h_stdout = GetStdHandle(STD_OUTPUT_HANDLE);
      SetConsoleTextAttribute(h_stdout, FOREGROUND_RED | (bright ? FOREGROUND_INTENSITY:0));
#else
      if(bright)
        std::cout << "\033[1;31m";
      else
        std::cout << "\033[0;31m";
#endif
    }
    break;
  case console_color_green:
    {
#ifdef WIN32
      HANDLE h_stdout = GetStdHandle(STD_OUTPUT_HANDLE);
      SetConsoleTextAttribute(h_stdout, FOREGROUND_GREEN | (bright ? FOREGROUND_INTENSITY:0));
#else
      if(bright)
        std::cout << "\033[1;32m";
      else
        std::cout << "\033[0;32m";
#endif
    }
    break;

  case console_color_blue:
    {
#ifdef WIN32
      HANDLE h_stdout = GetStdHandle(STD_OUTPUT_HANDLE);
      SetConsoleTextAttribute(h_stdout, FOREGROUND_BLUE | FOREGROUND_INTENSITY);//(bright ? FOREGROUND_INTENSITY:0));
#else
      if(bright)
        std::cout << "\033[1;34m";
      else
        std::cout << "\033[0;34m";
#endif
    }
    break;

  case console_color_cyan:
    {
#ifdef WIN32
      HANDLE h_stdout = GetStdHandle(STD_OUTPUT_HANDLE);
      SetConsoleTextAttribute(h_stdout, FOREGROUND_GREEN | FOREGROUND_BLUE | (bright ? FOREGROUND_INTENSITY:0));
#else
      if(bright)
        std::cout << "\033[1;36m";
      else
        std::cout << "\033[0;36m";
#endif
    }
    break;

  case console_color_magenta:
    {
#ifdef WIN32
      HANDLE h_stdout = GetStdHandle(STD_OUTPUT_HANDLE);
      SetConsoleTextAttribute(h_stdout, FOREGROUND_BLUE | FOREGROUND_RED | (bright ? FOREGROUND_INTENSITY:0));
#else
      if(bright)
        std::cout << "\033[1;35m";
      else
        std::cout << "\033[0;35m";
#endif
    }
    break;

  case console_color_yellow:
    {
#ifdef WIN32
      HANDLE h_stdout = GetStdHandle(STD_OUTPUT_HANDLE);
      SetConsoleTextAttribute(h_stdout, FOREGROUND_RED | FOREGROUND_GREEN | (bright ? FOREGROUND_INTENSITY:0));
#else
      if(bright)
        std::cout << "\033[1;33m";
      else
        std::cout << "\033[0;33m";
#endif
    }
    break;

  }
}

void reset_console_color() {
  if (!is_stdout_a_tty())
    return;

#ifdef WIN32
  HANDLE h_stdout = GetStdHandle(STD_OUTPUT_HANDLE);
  SetConsoleTextAttribute(h_stdout, FOREGROUND_RED | FOREGROUND_GREEN | FOREGROUND_BLUE);
#else
  std::cout << "\033[0m";
  std::cout.flush();
#endif
}

}

#endif //_MLOG_H_<|MERGE_RESOLUTION|>--- conflicted
+++ resolved
@@ -233,14 +233,10 @@
   {
     loki_log = get_default_categories(0);
   }
-<<<<<<< HEAD
   mlog_set_log(loki_log);
-=======
-  mlog_set_log(monero_log);
 #ifdef WIN32
   EnableVTMode();
 #endif
->>>>>>> 2287fb9f
 }
 
 void mlog_set_categories(const char *categories)

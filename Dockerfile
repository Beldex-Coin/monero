--- conflicted
+++ resolved
@@ -90,11 +90,7 @@
 ARG CPPZMQ_VERSION=v4.2.3
 ARG CPPZMQ_HASH=6aa3ab686e916cb0e62df7fa7d12e0b13ae9fae6
 RUN set -ex \
-<<<<<<< HEAD
-    && git clone https://github.com/zeromq/cppzmq.git -b ${ZMQ_VERSION} --depth=1 \
-=======
-    && git clone https://github.com/zeromq/cppzmq.git -b ${CPPZMQ_VERSION} \
->>>>>>> eed4dba8
+    && git clone https://github.com/zeromq/cppzmq.git -b ${CPPZMQ_VERSION} --depth=1 \
     && cd cppzmq \
     && test `git rev-parse HEAD` = ${CPPZMQ_HASH} || exit 1 \
     && mv *.hpp /usr/local/include
@@ -157,8 +153,4 @@
 EXPOSE 18080
 EXPOSE 18081
 
-<<<<<<< HEAD
-ENTRYPOINT ["lokid", "--p2p-bind-ip=0.0.0.0", "--p2p-bind-port=18080", "--rpc-bind-ip=0.0.0.0", "--rpc-bind-port=18081", "--non-interactive", "--confirm-external-bind"]
-=======
-ENTRYPOINT ["monerod", "--p2p-bind-ip=0.0.0.0", "--p2p-bind-port=18080", "--rpc-bind-ip=0.0.0.0", "--rpc-bind-port=18081", "--non-interactive", "--confirm-external-bind"]
->>>>>>> eed4dba8
+ENTRYPOINT ["lokid", "--p2p-bind-ip=0.0.0.0", "--p2p-bind-port=22022", "--rpc-bind-ip=0.0.0.0", "--rpc-bind-port=22023", "--non-interactive", "--confirm-external-bind"]
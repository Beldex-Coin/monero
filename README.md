--- conflicted
+++ resolved
@@ -10,85 +10,11 @@
 
 ## Development resources
 
-<<<<<<< HEAD
 - Web: [loki.network](https://loki.network)
 - Telegram: [t.me/LokiCommunity](https://t.me/LokiCommunity)
 - Mail: [team@loki.network](mailto:team@loki.network)
 - GitHub: [https://github.com/loki-project/loki](https://github.com/loki-project/loki)
 - Discord: [https://discord.gg/67GXfD6](https://discord.gg/67GXfD6)
-=======
-- Web: [getmonero.org](https://getmonero.org)
-- Forum: [forum.getmonero.org](https://forum.getmonero.org)
-- Mail: [dev@getmonero.org](mailto:dev@getmonero.org)
-- GitHub: [https://github.com/monero-project/monero](https://github.com/monero-project/monero)
-- IRC: [#monero-dev on Freenode](https://webchat.freenode.net/?randomnick=1&channels=%23monero-dev&prompt=1&uio=d4)
-
-## Vulnerability response
-
-- Our [Vulnerability Response Process](https://github.com/monero-project/meta/blob/master/VULNERABILITY_RESPONSE_PROCESS.md) encourages responsible disclosure
-- We are also available via [HackerOne](https://hackerone.com/monero)
-
-## Research
-
-The [Monero Research Lab](https://src.getmonero.org/resources/research-lab/) is an open forum where the community coordinates research into Monero cryptography, protocols, fungibility, analysis, and more. We welcome collaboration and contributions from outside researchers! Because not all Lab work and publications are distributed as traditional preprints or articles, they may be easy to miss if you are conducting literature reviews for your own Monero research. You are encouraged to get in touch with our researchers if you have questions, wish to collaborate, or would like guidance to help avoid unnecessarily duplicating earlier or known work.
-
-Our researchers are available on IRC in [#monero-research-lab on Freenode](https://webchat.freenode.net/?randomnick=1&channels=%23monero-research-lab&prompt=1&uio=d4) or by email:
-
-- Sarang Noether, Ph.D.: [sarang@getmonero.org](mailto:sarang@getmonero.org) or [sarang.noether@protonmail.com](mailto:sarang.noether@protonmail.com); [research repository](https://github.com/SarangNoether/research-lab)
-- Surae Noether (Brandon Goodell), Ph.D.: [surae@getmonero.org](mailto:surae@getmonero.org) or [surae.noether@protonmail.com](mailto:surae.noether@protonmail.com); [research repository](https://github.com/b-g-goodell/research-lab)
-
-## Announcements
-
-- You can subscribe to an [announcement listserv](https://lists.getmonero.org) to get critical announcements from the Monero core team. The announcement list can be very helpful for knowing when software updates are needed.
-
-## Build
-
-### IMPORTANT
-
-These builds are of the master branch, which is used for active development and can be either unstable or incompatible with release software. Please compile release branches.
-
-| Operating System      | Processor | Status |
-| --------------------- | -------- |--------|
-| Ubuntu 16.04          |  i686    | [![Ubuntu 16.04 i686](https://build.getmonero.org/png?builder=monero-static-ubuntu-i686)](https://build.getmonero.org/builders/monero-static-ubuntu-i686)
-| Ubuntu 16.04          |  amd64   | [![Ubuntu 16.04 amd64](https://build.getmonero.org/png?builder=monero-static-ubuntu-amd64)](https://build.getmonero.org/builders/monero-static-ubuntu-amd64)
-| Ubuntu 16.04          |  armv7   | [![Ubuntu 16.04 armv7](https://build.getmonero.org/png?builder=monero-static-ubuntu-arm7)](https://build.getmonero.org/builders/monero-static-ubuntu-arm7)
-| Debian Stable         |  armv8   | [![Debian armv8](https://build.getmonero.org/png?builder=monero-static-debian-armv8)](https://build.getmonero.org/builders/monero-static-debian-armv8)
-| OSX 10.11             |  amd64   | [![OSX 10.11 amd64](https://build.getmonero.org/png?builder=monero-static-osx-10.11)](https://build.getmonero.org/builders/monero-static-osx-10.11)
-| OSX 10.12             |  amd64   | [![OSX 10.12 amd64](https://build.getmonero.org/png?builder=monero-static-osx-10.12)](https://build.getmonero.org/builders/monero-static-osx-10.12)
-| OSX 10.13             |  amd64   | [![OSX 10.13 amd64](https://build.getmonero.org/png?builder=monero-static-osx-10.13)](https://build.getmonero.org/builders/monero-static-osx-10.13)
-| FreeBSD 11            |  amd64   | [![FreeBSD 11 amd64](https://build.getmonero.org/png?builder=monero-static-freebsd64)](https://build.getmonero.org/builders/monero-static-freebsd64)
-| DragonFly BSD 4.6     |  amd64   | [![DragonFly BSD amd64](https://build.getmonero.org/png?builder=monero-static-dragonflybsd-amd64)](https://build.getmonero.org/builders/monero-static-dragonflybsd-amd64)
-| Windows (MSYS2/MinGW) |  i686    | [![Windows (MSYS2/MinGW) i686](https://build.getmonero.org/png?builder=monero-static-win32)](https://build.getmonero.org/builders/monero-static-win32)
-| Windows (MSYS2/MinGW) |  amd64   | [![Windows (MSYS2/MinGW) amd64](https://build.getmonero.org/png?builder=monero-static-win64)](https://build.getmonero.org/builders/monero-static-win64)
-
-## Coverage
-
-| Type      | Status |
-|-----------|--------|
-| Coverity  | [![Coverity Status](https://scan.coverity.com/projects/9657/badge.svg)](https://scan.coverity.com/projects/9657/)
-| Coveralls | [![Coveralls Status](https://coveralls.io/repos/github/monero-project/monero/badge.svg?branch=master)](https://coveralls.io/github/monero-project/monero?branch=master)
-| License   | [![License](https://img.shields.io/badge/license-BSD3-blue.svg)](https://opensource.org/licenses/BSD-3-Clause)
-
-## Introduction
-
-Monero is a private, secure, untraceable, decentralised digital currency. You are your bank, you control your funds, and nobody can trace your transfers unless you allow them to do so.
-
-**Privacy:** Monero uses a cryptographically sound system to allow you to send and receive funds without your transactions being easily revealed on the blockchain (the ledger of transactions that everyone has). This ensures that your purchases, receipts, and all transfers remain absolutely private by default.
-
-**Security:** Using the power of a distributed peer-to-peer consensus network, every transaction on the network is cryptographically secured. Individual wallets have a 25 word mnemonic seed that is only displayed once, and can be written down to backup the wallet. Wallet files are encrypted with a passphrase to ensure they are useless if stolen.
-
-**Untraceability:** By taking advantage of ring signatures, a special property of a certain type of cryptography, Monero is able to ensure that transactions are not only untraceable, but have an optional measure of ambiguity that ensures that transactions cannot easily be tied back to an individual user or computer.
-
-## About this project
-
-This is the core implementation of Monero. It is open source and completely free to use without restrictions, except for those specified in the license agreement below. There are no restrictions on anyone creating an alternative implementation of Monero that uses the protocol and network in a compatible manner.
-
-As with many development projects, the repository on Github is considered to be the "staging" area for the latest changes. Before changes are merged into that branch on the main repository, they are tested by individual developers in their own branches, submitted as a pull request, and then subsequently tested by contributors who focus on testing and code reviews. That having been said, the repository should be carefully considered before using it in a production environment, unless there is a patch in the repository for a particular show-stopping issue you are experiencing. It is generally a better idea to use a tagged release for stability.
-
-**Anyone is welcome to contribute to Monero's codebase!** If you have a fix or code change, feel free to submit it as a pull request directly to the "master" branch. In cases where the change is relatively small or does not affect other parts of the codebase it may be merged in immediately by any one of the collaborators. On the other hand, if the change is particularly large or complex, it is expected that it will be discussed at length either well in advance of the pull request being submitted, or even directly on the pull request.
-
-## Supporting the project
->>>>>>> 961bb1bd
 
 ## Vulnerability disclosure
 
@@ -102,43 +28,7 @@
 
 Loki is an open source project, and we encourage contributions from anyone with something to offer. For more information on contributing, please contact team@loki.network
 
-<<<<<<< HEAD
 ## Compiling Loki from source
-=======
-## License
-
-See [LICENSE](LICENSE).
-
-## Contributing
-
-If you want to help out, see [CONTRIBUTING](CONTRIBUTING.md) for a set of guidelines.
-
-## Scheduled software upgrades
-
-Monero uses a fixed-schedule software upgrade (hard fork) mechanism to implement new features. This means that users of Monero (end users and service providers) should run current versions and upgrade their software on a regular schedule. Software upgrades occur during the months of April and October. The required software for these upgrades will be available prior to the scheduled date. Please check the repository prior to this date for the proper Monero software version. Below is the historical schedule and the projected schedule for the next upgrade.
-Dates are provided in the format YYYY-MM-DD.
-
-
-| Software upgrade block height | Date       | Fork version | Minimum Monero version | Recommended Monero version | Details                                                                            |  
-| ------------------------------ | -----------| ----------------- | ---------------------- | -------------------------- | ---------------------------------------------------------------------------------- |
-| 1009827                        | 2016-03-22 | v2                | v0.9.4                 | v0.9.4                     | Allow only >= ringsize 3, blocktime = 120 seconds, fee-free blocksize 60 kb       |
-| 1141317                        | 2016-09-21 | v3                | v0.9.4                 | v0.10.0                    | Splits coinbase into denominations  |
-| 1220516                        | 2017-01-05 | v4                | v0.10.1                | v0.10.2.1                  | Allow normal and RingCT transactions |
-| 1288616                        | 2017-04-15 | v5                | v0.10.3.0              | v0.10.3.1                  | Adjusted minimum blocksize and fee algorithm      |
-| 1400000                        | 2017-09-16 | v6                | v0.11.0.0              | v0.11.0.0                  | Allow only RingCT transactions, allow only >= ringsize 5      |
-| 1546000                        | 2018-04-06 | v7                | v0.12.0.0              | v0.12.3.0                  | Cryptonight variant 1, ringsize >= 7, sorted inputs
-| 1685555                        | 2018-10-18 | v8                | v0.13.0.0              | v0.13.0.4                  | max transaction size at half the penalty free block size, bulletproofs enabled, cryptonight variant 2, fixed ringsize [11](https://youtu.be/KOO5S4vxi0o)
-| 1686275                        | 2018-10-19 | v9                | v0.13.0.0              | v0.13.0.4                  | bulletproofs required
-| XXXXXXX                        | 2019-04-XX | XX                | XXXXXXXXX              | XXXXXXXXX                  | X
-
-X's indicate that these details have not been determined as of commit date.
-
-## Release staging schedule and protocol
-
-Approximately three months prior to a scheduled software upgrade, a branch from Master will be created with the new release version tag. Pull requests that address bugs should then be made to both Master and the new release branch. Pull requests that require extensive review and testing (generally, optimizations and new features) should *not* be made to the release branch.
-
-## Compiling Monero from source
->>>>>>> 961bb1bd
 
 ### Dependencies
 
@@ -359,21 +249,12 @@
 **Building**
 
 * Change to the cloned directory, run:
-<<<<<<< HEAD
 	
         cd git
 
-* If you would like a specific [version/tag](https://github.com/loki-project/loki/tags), do a git checkout for that version. eg. '0.3.0'. If you dont care about the version and just want binaries from master, skip this step:
+* If you would like a specific [version/tag](https://github.com/loki-project/loki/tags), do a git checkout for that version. eg. 'v2.0.3'. If you dont care about the version and just want binaries from master, skip this step:
 	
-        git checkout 0.3.0
-=======
-
-        cd monero
-
-* If you would like a specific [version/tag](https://github.com/monero-project/monero/tags), do a git checkout for that version. eg. 'v0.13.0.0'. If you dont care about the version and just want binaries from master, skip this step:
-
-        git checkout v0.13.0.4
->>>>>>> 961bb1bd
+        git checkout v2.0.3
 
 * If you are on a 64-bit system, run:
 
@@ -635,11 +516,7 @@
 Once it stalls, enter the following command:
 
 ```
-<<<<<<< HEAD
-gdb /path/to/lokid `pidof lokid` 
-=======
-gdb /path/to/monerod `pidof monerod`
->>>>>>> 961bb1bd
+gdb /path/to/lokid `pidof lokid`
 ```
 
 Type `thread apply all bt` within gdb in order to obtain the stack trace

--- conflicted
+++ resolved
@@ -611,27 +611,6 @@
       }
       already_pruned = true;
     }
-<<<<<<< HEAD
-    if (n == 0)
-    {
-      const uint64_t blockchain_height = core_storage[0]->get_current_blockchain_height();
-      const crypto::hash hash = core_storage[0]->get_block_id_by_height(blockchain_height - 1);
-      cryptonote::block block;
-      if (core_storage[0]->get_block_by_hash(hash, block))
-      {
-        if (block.major_version < network_version_11_infinite_staking)
-        {
-          time_t now = time(NULL);
-          if (now < 1555286400) // 15 april 2019
-          {
-            MERROR("Pruning before v11 will confuse peers. Wait for v11 first");
-            return 1;
-          }
-        }
-      }
-    }
-=======
->>>>>>> bd429033
   }
   core_storage[0]->deinit();
   delete core_storage[0];

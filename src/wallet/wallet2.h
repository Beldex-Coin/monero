--- conflicted
+++ resolved
@@ -1265,17 +1265,14 @@
     bool unblackball_output(const std::pair<uint64_t, uint64_t> &output);
     bool is_output_blackballed(const std::pair<uint64_t, uint64_t> &output) const;
 
-<<<<<<< HEAD
     /// Note that the amount will be modified to maximum possible if too large
     bool check_stake_allowed(const crypto::public_key& sn_key, const cryptonote::address_parse_info& addr_info, uint64_t& amount);
-
     std::vector<wallet2::pending_tx> create_stake_tx(const crypto::public_key& service_node_key, const cryptonote::address_parse_info& addr_info, uint64_t amount);
-=======
+
     // MMS -------------------------------------------------------------------------------------------------
     mms::message_store& get_message_store() { return m_message_store; };
     const mms::message_store& get_message_store() const { return m_message_store; };
     mms::multisig_wallet_state get_multisig_wallet_state() const;
->>>>>>> c8fc06c7
 
     bool lock_keys_file();
     bool unlock_keys_file();

--- conflicted
+++ resolved
@@ -119,21 +119,12 @@
     };
     //----------------------------------------------------------------------------------------------------
     const char* const failed_rpc_request_messages[] = {
-<<<<<<< HEAD
-      "failed to get blocks",
-      "failed to get hashes",
-      "failed to get out indices",
-      "failed to get random outs",
-      "failed to get master node data",
-      "failed to get hard fork version",
-=======
       "Failed to get blocks",
       "Failed to get hashes",
       "Failed to get out indices",
       "Failed to get random outs",
       "Failed to get service node data",
       "Failed to get hard fork version",
->>>>>>> d24a4e39
     };
     enum failed_rpc_request_message_indices
     {

--- conflicted
+++ resolved
@@ -174,7 +174,7 @@
       case MAINNET:
 #if !defined(BELDEX_ENABLE_INTEGRATION_TEST_HOOKS)
         ADD_CHECKPOINT(1,     "a9eedcc8ad75c40acbed366a64029d0bf1c1b282ec0ca1d28213b9d386c2b81f");
-	    ADD_CHECKPOINT(10,    "a4014ffa8d32fe14bba3c6d8fc2bf8d3766615ee9ba779a075219a067257216c");
+	      ADD_CHECKPOINT(10,    "a4014ffa8d32fe14bba3c6d8fc2bf8d3766615ee9ba779a075219a067257216c");
         ADD_CHECKPOINT(100,   "450a6fdade242c8afa8db3414a45a94371bf320470f95408a12122a64b836ee1");
         ADD_CHECKPOINT(1000,  "c023df332f7f6f7fcc8e2d1e5f57791a3a8e0b4c18eabb5b4362cdfea559c4a3");
         ADD_CHECKPOINT(10000, "2ba23579a88eb51c3b6f942f7a9d4551949dc9c0f28bb9828a1b31b86be7530e");
@@ -182,11 +182,8 @@
         ADD_CHECKPOINT(30000, "3564a8f37148b5e9639f6cf2bb8c67d0176a5464001449d5e8420fc0d67fa587");
         ADD_CHECKPOINT(40000, "ac2ad416b209526eb1c6f8e17d678896284561e55422541c82605dcea023e73c");
         ADD_CHECKPOINT(43108, "f54611306472cae55e4de18544f1c00bd83902a86d35310ac7e2cad846457a50");
-<<<<<<< HEAD
         ADD_CHECKPOINT(50000, "64f0bc96738d3d809baef37991d85c497ad4b52d224757fd71a42aab3ded49b6");
         ADD_CHECKPOINT(55000, "f00d1ab250da7935ef74bf907d94d1ac1f91be93fd3f0506fc9cf150c75c32e9");
-=======
->>>>>>> 268be34c
 #endif
         break;
     }

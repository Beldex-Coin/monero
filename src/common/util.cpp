--- conflicted
+++ resolved
@@ -1067,7 +1067,6 @@
     return std::string(buffer);
   }
 
-<<<<<<< HEAD
   std::string get_human_readable_timespan(std::chrono::seconds seconds)
   {
     uint64_t ts = seconds.count();
@@ -1083,7 +1082,7 @@
       return std::to_string((uint64_t)(ts / (3600 * 24 * 30.5))) + tr(" months");
     return tr("a long time");
   }
-=======
+
   std::string get_human_readable_bytes(uint64_t bytes)
   {
     // Use 1024 for "kilo", 1024*1024 for "mega" and so on instead of the more modern and standard-conforming
@@ -1117,6 +1116,4 @@
     const std::uint64_t divisor = size->bytes / 1024;
     return (boost::format(size->format) % (double(bytes) / divisor)).str();
   }
-
->>>>>>> 1ed64419
 }
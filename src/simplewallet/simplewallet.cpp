--- conflicted
+++ resolved
@@ -5100,20 +5100,6 @@
 }
 bool simple_wallet::register_service_node(const std::vector<std::string> &args_)
 {
-<<<<<<< HEAD
-=======
-  auto print_usage = [below]()
-  {
-    fail_msg_writer() << boost::format(tr("usage: %s [index=<N1>[,<N2>,...]] [<priority>] [<ring_size>] <address> [<payment_id>]")) % (below ? "sweep_below" : "sweep_all");
-  };
-  if (args_.size() == 0)
-  {
-    fail_msg_writer() << tr("No address given");
-    print_usage();
-    return true;
-  }
-
->>>>>>> 702a4103
   if (m_wallet->ask_password() && !get_and_verify_password()) { return true; }
   if (!try_connect_to_daemon())
     return true;
@@ -5124,10 +5110,7 @@
   if (local_args.size() > 0 && local_args[0].substr(0, 6) == "index=")
   {
     if (!parse_subaddress_indices(local_args[0], subaddr_indices))
-    {
-      print_usage();
-      return true;
-    }
+      return true;
     local_args.erase(local_args.begin());
   }
 
@@ -5163,7 +5146,6 @@
   size_t key_index = local_args.size() - 2;
   size_t signature_index = local_args.size() - 1;
 
-<<<<<<< HEAD
   uint64_t expiration_timestamp = 0;
 
   try
@@ -5174,28 +5156,13 @@
   {
     fail_msg_writer() << tr("Invalid timestamp");
     return true;
-=======
-    if(!r && local_args.size() == 3)
-    {
-      fail_msg_writer() << tr("payment id has invalid format, expected 16 or 64 character hex string: ") << payment_id_str;
-      print_usage();
-      return true;
-    }
-    if (payment_id_seen)
-      local_args.pop_back();
->>>>>>> 702a4103
   }
 
   crypto::public_key service_node_key;
   const std::vector<std::string> service_node_key_as_str = {local_args[key_index]};
   if (!epee::string_tools::hex_to_pod(local_args[key_index], service_node_key))
   {
-<<<<<<< HEAD
     fail_msg_writer() << tr("failed to parse service node pubkey");
-=======
-    fail_msg_writer() << tr("failed to parse address");
-    print_usage();
->>>>>>> 702a4103
     return true;
   }
 

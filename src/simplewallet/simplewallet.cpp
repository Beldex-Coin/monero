--- conflicted
+++ resolved
@@ -85,15 +85,9 @@
 
 #define EXTENDED_LOGS_FILE "wallet_details.log"
 
-<<<<<<< HEAD
 #define DEFAULT_MIX 9
 
 #define MIN_RING_SIZE 10 // Used to inform user about min ring size -- does not track actual protocol
-=======
-#define DEFAULT_MIX 6
-
-#define MIN_RING_SIZE 7 // Used to inform user about min ring size -- does not track actual protocol
->>>>>>> 8361d60a
 
 #define OUTPUT_EXPORT_FILE_MAGIC "Monero output export\003"
 

// Copyright (c) 2014-2019, The Monero Project
//
// All rights reserved.
//
// Redistribution and use in source and binary forms, with or without modification, are
// permitted provided that the following conditions are met:
//
// 1. Redistributions of source code must retain the above copyright notice, this list of
//    conditions and the following disclaimer.
//
// 2. Redistributions in binary form must reproduce the above copyright notice, this list
//    of conditions and the following disclaimer in the documentation and/or other
//    materials provided with the distribution.
//
// 3. Neither the name of the copyright holder nor the names of its contributors may be
//    used to endorse or promote products derived from this software without specific
//    prior written permission.
//
// THIS SOFTWARE IS PROVIDED BY THE COPYRIGHT HOLDERS AND CONTRIBUTORS "AS IS" AND ANY
// EXPRESS OR IMPLIED WARRANTIES, INCLUDING, BUT NOT LIMITED TO, THE IMPLIED WARRANTIES OF
// MERCHANTABILITY AND FITNESS FOR A PARTICULAR PURPOSE ARE DISCLAIMED. IN NO EVENT SHALL
// THE COPYRIGHT HOLDER OR CONTRIBUTORS BE LIABLE FOR ANY DIRECT, INDIRECT, INCIDENTAL,
// SPECIAL, EXEMPLARY, OR CONSEQUENTIAL DAMAGES (INCLUDING, BUT NOT LIMITED TO,
// PROCUREMENT OF SUBSTITUTE GOODS OR SERVICES; LOSS OF USE, DATA, OR PROFITS; OR BUSINESS
// INTERRUPTION) HOWEVER CAUSED AND ON ANY THEORY OF LIABILITY, WHETHER IN CONTRACT,
// STRICT LIABILITY, OR TORT (INCLUDING NEGLIGENCE OR OTHERWISE) ARISING IN ANY WAY OUT OF
// THE USE OF THIS SOFTWARE, EVEN IF ADVISED OF THE POSSIBILITY OF SUCH DAMAGE.
//
// Parts of this file are originally copyright (c) 2012-2013 The Cryptonote developers

#pragma once
#include "cryptonote_protocol/cryptonote_protocol_defs.h"
#include "cryptonote_basic/cryptonote_basic.h"
#include "cryptonote_basic/verification_context.h"
#include "cryptonote_basic/difficulty.h"
#include "crypto/hash.h"
#include "cryptonote_config.h"
#include "cryptonote_core/service_node_deregister.h"
#include "rpc/rpc_handler.h"
#include "common/varint.h"
#include "common/perf_timer.h"

#include "common/loki.h"

namespace
{
  template<typename T>
  std::string compress_integer_array(const std::vector<T> &v)
  {
    std::string s;
    s.resize(v.size() * (sizeof(T) * 8 / 7 + 1));
    char *ptr = (char*)s.data();
    for (const T &t: v)
      tools::write_varint(ptr, t);
    s.resize(ptr - s.data());
    return s;
  }

  template<typename T>
  std::vector<T> decompress_integer_array(const std::string &s)
  {
    std::vector<T> v;
    v.reserve(s.size());
    int read = 0;
    const std::string::const_iterator end = s.end();
    for (std::string::const_iterator i = s.begin(); i != end; std::advance(i, read))
    {
      T t;
      read = tools::read_varint(std::string::const_iterator(i), s.end(), t);
      CHECK_AND_ASSERT_THROW_MES(read > 0 && read <= 256, "Error decompressing data");
      v.push_back(t);
    }
    return v;
  }
}

namespace cryptonote
{
  //-----------------------------------------------
#define CORE_RPC_STATUS_OK   "OK"
#define CORE_RPC_STATUS_BUSY   "BUSY"
#define CORE_RPC_STATUS_NOT_MINING "NOT MINING"

// When making *any* change here, bump minor
// If the change is incompatible, then bump major and set minor to 0
// This ensures CORE_RPC_VERSION always increases, that every change
// has its own version, and that clients can just test major to see
// whether they can talk to a given daemon without having to know in
// advance which version they will stop working with
// Don't go over 32767 for any of these
#define CORE_RPC_VERSION_MAJOR 2
#define CORE_RPC_VERSION_MINOR 5
#define MAKE_CORE_RPC_VERSION(major,minor) (((major)<<16)|(minor))
#define CORE_RPC_VERSION MAKE_CORE_RPC_VERSION(CORE_RPC_VERSION_MAJOR, CORE_RPC_VERSION_MINOR)

  LOKI_RPC_DOC_INTROSPECT
  // Get the node's current height.
  struct COMMAND_RPC_GET_HEIGHT
  {
    struct request_t
    {
      BEGIN_KV_SERIALIZE_MAP()
      END_KV_SERIALIZE_MAP()
    };
    typedef epee::misc_utils::struct_init<request_t> request;

    struct response_t
    {
      uint64_t height;    // The current blockchain height according to the queried daemon.
      std::string status; // Generic RPC error code. "OK" is the success value.
      bool untrusted;     // If the result is obtained using bootstrap mode, and therefore not trusted `true`, or otherwise `false`.
      std::string hash;   // Hash of the block at the current height

      BEGIN_KV_SERIALIZE_MAP()
        KV_SERIALIZE(height)
        KV_SERIALIZE(status)
        KV_SERIALIZE(untrusted)
        KV_SERIALIZE(hash)
      END_KV_SERIALIZE_MAP()
    };
    typedef epee::misc_utils::struct_init<response_t> response;
  };

  LOKI_RPC_DOC_INTROSPECT
  // Get all blocks info. Binary request.
  struct COMMAND_RPC_GET_BLOCKS_FAST
  {

    struct request_t
    {
      std::list<crypto::hash> block_ids; // First 10 blocks id goes sequential, next goes in pow(2,n) offset, like 2, 4, 8, 16, 32, 64 and so on, and the last one is always genesis block
      uint64_t    start_height;          // The starting block's height.
      bool        prune;                 // Prunes the blockchain, drops off 7/8 off the block iirc.
      bool        no_miner_tx;           // Optional (false by default).

      BEGIN_KV_SERIALIZE_MAP()
        KV_SERIALIZE_CONTAINER_POD_AS_BLOB(block_ids)
        KV_SERIALIZE(start_height)
        KV_SERIALIZE(prune)
        KV_SERIALIZE_OPT(no_miner_tx, false)
      END_KV_SERIALIZE_MAP()
    };
    typedef epee::misc_utils::struct_init<request_t> request;

    struct tx_output_indices
    {
      std::vector<uint64_t> indices; // Array of unsigned int.

      BEGIN_KV_SERIALIZE_MAP()
        KV_SERIALIZE(indices)
      END_KV_SERIALIZE_MAP()
    };

    struct block_output_indices
    {
      std::vector<tx_output_indices> indices; // Array of TX output indices:

      BEGIN_KV_SERIALIZE_MAP()
        KV_SERIALIZE(indices)
      END_KV_SERIALIZE_MAP()
    };

    struct response_t
    {
      std::vector<block_complete_entry> blocks;         // Array of block complete entries
      uint64_t    start_height;                         // The starting block's height.
      uint64_t    current_height;                       // The current block height.
      std::string status;                               // General RPC error code. "OK" means everything looks good.
      std::vector<block_output_indices> output_indices; // Array of indices.
      bool untrusted;                                   // States if the result is obtained using the bootstrap mode, and is therefore not trusted (`true`), or when the daemon is fully synced (`false`).

      BEGIN_KV_SERIALIZE_MAP()
        KV_SERIALIZE(blocks)
        KV_SERIALIZE(start_height)
        KV_SERIALIZE(current_height)
        KV_SERIALIZE(status)
        KV_SERIALIZE(output_indices)
        KV_SERIALIZE(untrusted) 
      END_KV_SERIALIZE_MAP()
    };
    typedef epee::misc_utils::struct_init<response_t> response;
  };

  LOKI_RPC_DOC_INTROSPECT
  // Get blocks by height. Binary request.
  struct COMMAND_RPC_GET_BLOCKS_BY_HEIGHT
  {
    struct request_t
    {
      std::vector<uint64_t> heights;         // List of block heights

      BEGIN_KV_SERIALIZE_MAP()
        KV_SERIALIZE(heights)
      END_KV_SERIALIZE_MAP()
    };
    typedef epee::misc_utils::struct_init<request_t> request;

    struct response_t
    {
      std::vector<block_complete_entry> blocks; // Array of block complete entries
      std::string status;                       // General RPC error code. "OK" means everything looks good.
      bool untrusted;                           // States if the result is obtained using the bootstrap mode, and is therefore not trusted (`true`), or when the daemon is fully synced (`false`).

      BEGIN_KV_SERIALIZE_MAP()
        KV_SERIALIZE(blocks)
        KV_SERIALIZE(status)
        KV_SERIALIZE(untrusted)
      END_KV_SERIALIZE_MAP()
    };
    typedef epee::misc_utils::struct_init<response_t> response;
  };


  LOKI_RPC_DOC_INTROSPECT
  // Get the known blocks hashes which are not on the main chain.
  struct COMMAND_RPC_GET_ALT_BLOCKS_HASHES
  {
    struct request_t
    {
        BEGIN_KV_SERIALIZE_MAP()
        END_KV_SERIALIZE_MAP()
    };
    typedef epee::misc_utils::struct_init<request_t> request;

    struct response_t
    {
        std::vector<std::string> blks_hashes; // List of alternative blocks hashes to main chain.
        std::string status;                   // General RPC error code. "OK" means everything looks good.
        bool untrusted;                       // States if the result is obtained using the bootstrap mode, and is therefore not trusted (`true`), or when the daemon is fully synced (`false`).

        BEGIN_KV_SERIALIZE_MAP()
            KV_SERIALIZE(blks_hashes)
            KV_SERIALIZE(status)
            KV_SERIALIZE(untrusted)
        END_KV_SERIALIZE_MAP()
    };
    typedef epee::misc_utils::struct_init<response_t> response;
  };

  LOKI_RPC_DOC_INTROSPECT
  // Get hashes. Binary request.
  struct COMMAND_RPC_GET_HASHES_FAST
  {

    struct request_t
    {
      std::list<crypto::hash> block_ids; // First 10 blocks id goes sequential, next goes in pow(2,n) offset, like 2, 4, 8, 16, 32, 64 and so on, and the last one is always genesis block */
      uint64_t    start_height;          // The starting block's height.

      BEGIN_KV_SERIALIZE_MAP()
        KV_SERIALIZE_CONTAINER_POD_AS_BLOB(block_ids)
        KV_SERIALIZE(start_height)
      END_KV_SERIALIZE_MAP()
    };
    typedef epee::misc_utils::struct_init<request_t> request;

    struct response_t
    {
      std::vector<crypto::hash> m_block_ids; // Binary array of hashes, See block_ids above.
      uint64_t    start_height;              // The starting block's height.
      uint64_t    current_height;            // The current block height.
      std::string status;                    // General RPC error code. "OK" means everything looks good.
      bool untrusted;                        // States if the result is obtained using the bootstrap mode, and is therefore not trusted (`true`), or when the daemon is fully synced (`false`).

      BEGIN_KV_SERIALIZE_MAP()
        KV_SERIALIZE_CONTAINER_POD_AS_BLOB(m_block_ids)
        KV_SERIALIZE(start_height)
        KV_SERIALIZE(current_height)
        KV_SERIALIZE(status)
        KV_SERIALIZE(untrusted)
      END_KV_SERIALIZE_MAP()
    };
    typedef epee::misc_utils::struct_init<response_t> response;
  };

  LOKI_RPC_DOC_INTROSPECT
  struct COMMAND_RPC_GET_RANDOM_OUTS
  {
      struct request_t
      {
        std::vector<std::string> amounts;
        uint32_t count;

        BEGIN_KV_SERIALIZE_MAP()
          KV_SERIALIZE(amounts)
          KV_SERIALIZE(count)
        END_KV_SERIALIZE_MAP()
      };
      typedef epee::misc_utils::struct_init<request_t> request;
    
      
      struct output {
        std::string public_key;
        uint64_t global_index;
        std::string rct; // 64+64+64 characters long (<rct commit> + <encrypted mask> + <rct amount>)

        BEGIN_KV_SERIALIZE_MAP()
          KV_SERIALIZE(public_key)
          KV_SERIALIZE(global_index)
          KV_SERIALIZE(rct)
        END_KV_SERIALIZE_MAP()
      };

      struct amount_out 
      {
        uint64_t amount;
        std::vector<output> outputs;

        BEGIN_KV_SERIALIZE_MAP()
          KV_SERIALIZE(amount)
          KV_SERIALIZE(outputs)
        END_KV_SERIALIZE_MAP()
      };
      
      struct response_t
      {
        std::vector<amount_out> amount_outs;
        std::string Error;

        BEGIN_KV_SERIALIZE_MAP()
          KV_SERIALIZE(amount_outs)
          KV_SERIALIZE(Error)
        END_KV_SERIALIZE_MAP()
      };
      typedef epee::misc_utils::struct_init<response_t> response;
  };

  LOKI_RPC_DOC_INTROSPECT
  // TODO: Undocumented light wallet RPC call
  struct COMMAND_RPC_SUBMIT_RAW_TX
  {
      struct request_t
      {
        std::string address;
        std::string view_key;
        std::string tx;

        BEGIN_KV_SERIALIZE_MAP()
          KV_SERIALIZE(address)
          KV_SERIALIZE(view_key)
          KV_SERIALIZE(tx)
        END_KV_SERIALIZE_MAP()
      };
      typedef epee::misc_utils::struct_init<request_t> request;
    
      
      struct response_t
      {
        std::string status;
        std::string error;

        BEGIN_KV_SERIALIZE_MAP()
          KV_SERIALIZE(status)
          KV_SERIALIZE(error)
        END_KV_SERIALIZE_MAP()
      };
      typedef epee::misc_utils::struct_init<response_t> response;
  };

  LOKI_RPC_DOC_INTROSPECT
  // TODO: Undocumented light wallet RPC call
  struct COMMAND_RPC_LOGIN
  {
      struct request_t
      {
        std::string address;
        std::string view_key;
        bool create_account;

        BEGIN_KV_SERIALIZE_MAP()
          KV_SERIALIZE(address)
          KV_SERIALIZE(view_key)
          KV_SERIALIZE(create_account)
        END_KV_SERIALIZE_MAP()
      };
      typedef epee::misc_utils::struct_init<request_t> request;

      struct response_t
      {
        std::string status;
        std::string reason;
        bool new_address;

        BEGIN_KV_SERIALIZE_MAP()
          KV_SERIALIZE(status)
          KV_SERIALIZE(reason)
          KV_SERIALIZE(new_address)
        END_KV_SERIALIZE_MAP()
      };
      typedef epee::misc_utils::struct_init<response_t> response;
  };

  LOKI_RPC_DOC_INTROSPECT
  // TODO: Undocumented light wallet RPC call
  struct COMMAND_RPC_IMPORT_WALLET_REQUEST
  {
      struct request_t
      {
        std::string address;
        std::string view_key;

        BEGIN_KV_SERIALIZE_MAP()
          KV_SERIALIZE(address)
          KV_SERIALIZE(view_key)
        END_KV_SERIALIZE_MAP()
      };
      typedef epee::misc_utils::struct_init<request_t> request;

      struct response_t
      {
        std::string payment_id;
        uint64_t import_fee;
        bool new_request;
        bool request_fulfilled;
        std::string payment_address;
        std::string status;

        BEGIN_KV_SERIALIZE_MAP()
          KV_SERIALIZE(payment_id)
          KV_SERIALIZE(import_fee)
          KV_SERIALIZE(new_request)
          KV_SERIALIZE(request_fulfilled)
          KV_SERIALIZE(payment_address)
          KV_SERIALIZE(status)
        END_KV_SERIALIZE_MAP()
      };
      typedef epee::misc_utils::struct_init<response_t> response;
  };

  LOKI_RPC_DOC_INTROSPECT
  // Look up one or more transactions by hash.
  struct COMMAND_RPC_GET_TRANSACTIONS
  {
    struct request_t
    {
      std::vector<std::string> txs_hashes; // List of transaction hashes to look up.
      bool decode_as_json;                 // Optional (`false` by default). If set true, the returned transaction information will be decoded rather than binary.
      bool prune;                          // Prunes the blockchain, drops off 7/8 off the block iirc. Optional (`False` by default).
      bool split;                          // Optional (`false` by default).

      BEGIN_KV_SERIALIZE_MAP()
        KV_SERIALIZE(txs_hashes)
        KV_SERIALIZE(decode_as_json) 
        KV_SERIALIZE_OPT(prune, false)
        KV_SERIALIZE_OPT(split, false)
      END_KV_SERIALIZE_MAP()
    };
    typedef epee::misc_utils::struct_init<request_t> request;

    struct entry
    {
      std::string tx_hash;                  // Transaction hash.
      std::string as_hex;                   // Full transaction information as a hex string.
      std::string pruned_as_hex; 
      std::string prunable_as_hex;
      std::string prunable_hash;
<<<<<<< HEAD
      std::string as_json;                  // List of transaction info.
      bool in_pool;                         // States if the transaction is in pool (`true`) or included in a block (`false`).
      bool double_spend_seen;               // States if the transaction is a double-spend (`true`) or not (`false`).
      uint64_t block_height;                // Block height including the transaction.
      uint64_t block_timestamp;             // Unix time at chich the block has been added to the blockchain.
      std::vector<uint64_t> output_indices; // List of transaction indexes.
=======
      std::string as_json;
      bool in_pool;
      bool double_spend_seen;
      uint64_t block_height;
      uint64_t block_timestamp;
      std::vector<uint64_t> output_indices;
      bool relayed;
>>>>>>> c8ce4217

      BEGIN_KV_SERIALIZE_MAP()
        KV_SERIALIZE(tx_hash)
        KV_SERIALIZE(as_hex)
        KV_SERIALIZE(pruned_as_hex)
        KV_SERIALIZE(prunable_as_hex)
        KV_SERIALIZE(prunable_hash)
        KV_SERIALIZE(as_json)
        KV_SERIALIZE(in_pool)
        KV_SERIALIZE(double_spend_seen)
        if (!this_ref.in_pool)
        {
          KV_SERIALIZE(block_height)
          KV_SERIALIZE(block_timestamp)
          KV_SERIALIZE(output_indices)
        }
        else
        {
          KV_SERIALIZE(relayed)
        }
      END_KV_SERIALIZE_MAP()
    };

    struct response_t
    {
      // older compatibility stuff
      std::vector<std::string> txs_as_hex;  // Full transaction information as a hex string (old compatibility parameter)
      std::vector<std::string> txs_as_json; // Transactions decoded as json (old compat)

      // in both old and new
      std::vector<std::string> missed_tx;   // (Optional - returned if not empty) Transaction hashes that could not be found.

      // new style
      std::vector<entry> txs;               // Array of structure entry as follows:
      std::string status;                   // General RPC error code. "OK" means everything looks good.
      bool untrusted;                       // States if the result is obtained using the bootstrap mode, and is therefore not trusted (`true`), or when the daemon is fully synced (`false`).

      BEGIN_KV_SERIALIZE_MAP()
        KV_SERIALIZE(txs_as_hex)
        KV_SERIALIZE(txs_as_json)
        KV_SERIALIZE(txs)
        KV_SERIALIZE(missed_tx)
        KV_SERIALIZE(status)
        KV_SERIALIZE(untrusted)
      END_KV_SERIALIZE_MAP()
    };
    typedef epee::misc_utils::struct_init<response_t> response;
  };

  LOKI_RPC_DOC_INTROSPECT
  // Check if outputs have been spent using the key image associated with the output.
  struct COMMAND_RPC_IS_KEY_IMAGE_SPENT
  {
    enum STATUS 
    {
      UNSPENT = 0,
      SPENT_IN_BLOCKCHAIN = 1,
      SPENT_IN_POOL = 2,
    };

    struct request_t
    {
      std::vector<std::string> key_images; // List of key image hex strings to check.

      BEGIN_KV_SERIALIZE_MAP()
        KV_SERIALIZE(key_images)
      END_KV_SERIALIZE_MAP()
    };
    typedef epee::misc_utils::struct_init<request_t> request;


    struct response_t
    {
      std::vector<int> spent_status; // List of statuses for each image checked. Statuses are follows: 0 = unspent, 1 = spent in blockchain, 2 = spent in transaction pool
      std::string status;            // General RPC error code. "OK" means everything looks good.
      bool untrusted;                // States if the result is obtained using the bootstrap mode, and is therefore not trusted (`true`), or when the daemon is fully synced (`false`).

      BEGIN_KV_SERIALIZE_MAP()
        KV_SERIALIZE(spent_status)
        KV_SERIALIZE(status)
        KV_SERIALIZE(untrusted)
      END_KV_SERIALIZE_MAP()
    };
    typedef epee::misc_utils::struct_init<response_t> response;
  };


  LOKI_RPC_DOC_INTROSPECT
  // Get global outputs of transactions. Binary request.
  struct COMMAND_RPC_GET_TX_GLOBAL_OUTPUTS_INDEXES
  {
    struct request_t
    {
      crypto::hash txid; // Binary txid.

      BEGIN_KV_SERIALIZE_MAP()
        KV_SERIALIZE_VAL_POD_AS_BLOB(txid)
      END_KV_SERIALIZE_MAP()
    };
    typedef epee::misc_utils::struct_init<request_t> request;


    struct response_t
    {
      std::vector<uint64_t> o_indexes; // List of output indexes
      std::string status;              // General RPC error code. "OK" means everything looks good.
      bool untrusted;                  // States if the result is obtained using the bootstrap mode, and is therefore not trusted (`true`), or when the daemon is fully synced (`false`).

      BEGIN_KV_SERIALIZE_MAP()
        KV_SERIALIZE(o_indexes)
        KV_SERIALIZE(status)
        KV_SERIALIZE(untrusted)
      END_KV_SERIALIZE_MAP()
    };
    typedef epee::misc_utils::struct_init<response_t> response;
  };

  LOKI_RPC_DOC_INTROSPECT
  struct get_outputs_out
  {
    uint64_t amount; // Amount of Loki in TXID.
    uint64_t index;  

    BEGIN_KV_SERIALIZE_MAP()
      KV_SERIALIZE(amount)
      KV_SERIALIZE(index)
    END_KV_SERIALIZE_MAP()
  };

  LOKI_RPC_DOC_INTROSPECT
  // Get outputs. Binary request.
  struct COMMAND_RPC_GET_OUTPUTS_BIN
  {
    struct request_t
    {
      std::vector<get_outputs_out> outputs; // Array of structure `get_outputs_out`.
      bool get_txid;                        // TXID

      BEGIN_KV_SERIALIZE_MAP()
        KV_SERIALIZE(outputs)
        KV_SERIALIZE_OPT(get_txid, true)
      END_KV_SERIALIZE_MAP()
    };
    typedef epee::misc_utils::struct_init<request_t> request;

    struct outkey
    {
      crypto::public_key key; // The public key of the output.
      rct::key mask;        
      bool unlocked;          // States if output is locked (`false`) or not (`true`).
      uint64_t height;        // Block height of the output.
      crypto::hash txid;      // Transaction id.

      BEGIN_KV_SERIALIZE_MAP()
        KV_SERIALIZE_VAL_POD_AS_BLOB(key)
        KV_SERIALIZE_VAL_POD_AS_BLOB(mask)
        KV_SERIALIZE(unlocked)
        KV_SERIALIZE(height)
        KV_SERIALIZE_VAL_POD_AS_BLOB(txid)
      END_KV_SERIALIZE_MAP()
    };

    struct response_t
    {
      std::vector<outkey> outs; // List of outkey information.
      std::string status;       // General RPC error code. "OK" means everything looks good.
      bool untrusted;           // States if the result is obtained using the bootstrap mode, and is therefore not trusted (`true`), or when the daemon is fully synced (`false`).

      BEGIN_KV_SERIALIZE_MAP()
        KV_SERIALIZE(outs)
        KV_SERIALIZE(status)
        KV_SERIALIZE(untrusted)
      END_KV_SERIALIZE_MAP()
    };
    typedef epee::misc_utils::struct_init<response_t> response;
  };

  LOKI_RPC_DOC_INTROSPECT
  struct COMMAND_RPC_GET_OUTPUTS
  {
    struct request_t
    {
      std::vector<get_outputs_out> outputs; // Array of structure `get_outputs_out`.
      bool get_txid;                        // Request the TXID/hash of the transaction as well.

      BEGIN_KV_SERIALIZE_MAP()
        KV_SERIALIZE(outputs)
        KV_SERIALIZE(get_txid)
      END_KV_SERIALIZE_MAP()
    };
    typedef epee::misc_utils::struct_init<request_t> request;

    struct outkey
    {
      std::string key;  // The public key of the output.
      std::string mask; 
      bool unlocked;    // States if output is locked (`false`) or not (`true`).
      uint64_t height;  // Block height of the output.
      std::string txid; // Transaction id.

      BEGIN_KV_SERIALIZE_MAP()
        KV_SERIALIZE(key)
        KV_SERIALIZE(mask)
        KV_SERIALIZE(unlocked)
        KV_SERIALIZE(height)
        KV_SERIALIZE(txid)
      END_KV_SERIALIZE_MAP()
    };

    struct response_t
    {
      std::vector<outkey> outs; // List of outkey information.
      std::string status;       // General RPC error code. "OK" means everything looks good.
      bool untrusted;           // States if the result is obtained using the bootstrap mode, and is therefore not trusted (`true`), or when the daemon is fully synced (`false`).

      BEGIN_KV_SERIALIZE_MAP()
        KV_SERIALIZE(outs)
        KV_SERIALIZE(status)
        KV_SERIALIZE(untrusted)
      END_KV_SERIALIZE_MAP()
    };
    typedef epee::misc_utils::struct_init<response_t> response;
  };

  LOKI_RPC_DOC_INTROSPECT
  // Broadcast a raw transaction to the network.
  struct COMMAND_RPC_SEND_RAW_TX
  {
    struct request_t
    {
      std::string tx_as_hex; // Full transaction information as hexidecimal string.
      bool do_not_relay;     // (Optional: Default false) Stop relaying transaction to other nodes.
      bool do_sanity_checks; // (Optional: Default true) Verify TX params have sane values.

      BEGIN_KV_SERIALIZE_MAP()
        KV_SERIALIZE(tx_as_hex)
        KV_SERIALIZE_OPT(do_not_relay, false)
        KV_SERIALIZE_OPT(do_sanity_checks, true)
      END_KV_SERIALIZE_MAP()
    };
    typedef epee::misc_utils::struct_init<request_t> request;


    struct response_t
    {
      std::string status; // General RPC error code. "OK" means everything looks good. Any other value means that something went wrong.
      std::string reason; // Additional information. Currently empty or "Not relayed" if transaction was accepted but not relayed.
      bool not_relayed;   // Transaction was not relayed (true) or relayed (false).
      bool untrusted;     // States if the result is obtained using the bootstrap mode, and is therefore not trusted (`true`), or when the daemon is fully synced (`false`).
      tx_verification_context tvc;
      bool sanity_check_failed;

      BEGIN_KV_SERIALIZE_MAP()
        KV_SERIALIZE(status)
        KV_SERIALIZE(reason)
        KV_SERIALIZE(not_relayed)
        KV_SERIALIZE(sanity_check_failed)
        KV_SERIALIZE(untrusted)
        KV_SERIALIZE(tvc)
      END_KV_SERIALIZE_MAP()
    };
    typedef epee::misc_utils::struct_init<response_t> response;
  };

  LOKI_RPC_DOC_INTROSPECT
  // Start mining on the daemon.
  struct COMMAND_RPC_START_MINING
  {
    struct request_t
    {
      std::string miner_address;        // Account address to mine to.
      uint64_t    threads_count;        // Number of mining thread to run.
      bool        do_background_mining; // States if the mining should run in background (`true`) or foreground (`false`).
      bool        ignore_battery;       // States if battery state (on laptop) should be ignored (`true`) or not (`false`).

      BEGIN_KV_SERIALIZE_MAP()
        KV_SERIALIZE(miner_address)
        KV_SERIALIZE(threads_count)
        KV_SERIALIZE(do_background_mining)
        KV_SERIALIZE(ignore_battery)
      END_KV_SERIALIZE_MAP()
    };
    typedef epee::misc_utils::struct_init<request_t> request;

    struct response_t
    {
      std::string status; // General RPC error code. "OK" means everything looks good. Any other value means that something went wrong.

      BEGIN_KV_SERIALIZE_MAP()
        KV_SERIALIZE(status)
      END_KV_SERIALIZE_MAP()
    };
    typedef epee::misc_utils::struct_init<response_t> response;
  };

  LOKI_RPC_DOC_INTROSPECT
  // Retrieve general information about the state of your node and the network.
  struct COMMAND_RPC_GET_INFO
  {
    struct request_t
    {
      BEGIN_KV_SERIALIZE_MAP()
      END_KV_SERIALIZE_MAP()
    };
    typedef epee::misc_utils::struct_init<request_t> request;

    struct response_t
    {
      std::string status;                   // General RPC error code. "OK" means everything looks good.
      uint64_t height;                      // Current length of longest chain known to daemon.
      uint64_t target_height;               // The height of the next block in the chain.
      uint64_t difficulty;                  // Network difficulty (analogous to the strength of the network).
      uint64_t target;                      // Current target for next proof of work.
      uint64_t tx_count;                    // Total number of non-coinbase transaction in the chain.
      uint64_t tx_pool_size;                // Number of transactions that have been broadcast but not included in a block.
      uint64_t alt_blocks_count;            // Number of alternative blocks to main chain.
      uint64_t outgoing_connections_count;  // Number of peers that you are connected to and getting information from.
      uint64_t incoming_connections_count;  // Number of peers connected to and pulling from your node.
      uint64_t rpc_connections_count;       // Number of RPC client connected to the daemon (Including this RPC request).
      uint64_t white_peerlist_size;         // White Peerlist Size
      uint64_t grey_peerlist_size;          // Grey Peerlist Size
      bool mainnet;                         // States if the node is on the mainnet (`true`) or not (`false`).
      bool testnet;                         // States if the node is on the testnet (`true`) or not (`false`).
      bool stagenet;                        // States if the node is on the stagenet (`true`) or not (`false`).
      std::string nettype;                  // Nettype value used.
      std::string top_block_hash;           // Hash of the highest block in the chain.
      uint64_t cumulative_difficulty;       // Cumulative difficulty of all blocks in the blockchain.
      uint64_t block_size_limit;            // Maximum allowed block size.
      uint64_t block_weight_limit;          // Maximum allowed block weight.
      uint64_t block_size_median;           // Median block size of latest 100 blocks.
      uint64_t block_weight_median;         // Median block weight of latest 100 blocks.
      uint64_t start_time;                  // Start time of the daemon, as UNIX time.
      uint64_t free_space;                  // Available disk space on the node.
      bool offline;                         // States if the node is offline (`true`) or online (`false`).
      bool untrusted;                       // States if the result is obtained using the bootstrap mode, and is therefore not trusted (`true`), or when the daemon is fully synced (`false`).
      std::string bootstrap_daemon_address; // Bootstrap node to give immediate usability to wallets while syncing by proxying RPC to it. (Note: the replies may be untrustworthy).
      uint64_t height_without_bootstrap;    // Current length of the local chain of the daemon.
      bool was_bootstrap_ever_used;         // States if a bootstrap node has ever been used since the daemon started.
      uint64_t database_size;               // Current size of Blockchain data.
      bool update_available;                // States if a update is available ('true') and if one is not available ('false').
      std::string version;                  // Current version of software running.

      BEGIN_KV_SERIALIZE_MAP()
        KV_SERIALIZE(status)
        KV_SERIALIZE(height)
        KV_SERIALIZE(target_height)
        KV_SERIALIZE(difficulty)
        KV_SERIALIZE(target)
        KV_SERIALIZE(tx_count)
        KV_SERIALIZE(tx_pool_size)
        KV_SERIALIZE(alt_blocks_count)
        KV_SERIALIZE(outgoing_connections_count)
        KV_SERIALIZE(incoming_connections_count)
        KV_SERIALIZE(rpc_connections_count)
        KV_SERIALIZE(white_peerlist_size)
        KV_SERIALIZE(grey_peerlist_size)
        KV_SERIALIZE(mainnet)
        KV_SERIALIZE(testnet)
        KV_SERIALIZE(stagenet)
        KV_SERIALIZE(nettype)
        KV_SERIALIZE(top_block_hash)
        KV_SERIALIZE(cumulative_difficulty)
        KV_SERIALIZE(block_size_limit)
        KV_SERIALIZE_OPT(block_weight_limit, (uint64_t)0)
        KV_SERIALIZE(block_size_median)
        KV_SERIALIZE_OPT(block_weight_median, (uint64_t)0)
        KV_SERIALIZE(start_time)
        KV_SERIALIZE(free_space)
        KV_SERIALIZE(offline)
        KV_SERIALIZE(untrusted)
        KV_SERIALIZE(bootstrap_daemon_address)
        KV_SERIALIZE(height_without_bootstrap)
        KV_SERIALIZE(was_bootstrap_ever_used)
        KV_SERIALIZE(database_size)
        KV_SERIALIZE(update_available)
        KV_SERIALIZE(version)
      END_KV_SERIALIZE_MAP()
    };
    typedef epee::misc_utils::struct_init<response_t> response;
  };

  //-----------------------------------------------
  LOKI_RPC_DOC_INTROSPECT
  struct COMMAND_RPC_GET_NET_STATS
  {
    struct request_t
    {

      BEGIN_KV_SERIALIZE_MAP()
      END_KV_SERIALIZE_MAP()
    };
    typedef epee::misc_utils::struct_init<request_t> request;


    struct response_t
    {
      std::string status;
      uint64_t start_time;
      uint64_t total_packets_in;
      uint64_t total_bytes_in;
      uint64_t total_packets_out;
      uint64_t total_bytes_out;

      BEGIN_KV_SERIALIZE_MAP()
        KV_SERIALIZE(status)
        KV_SERIALIZE(start_time)
        KV_SERIALIZE(total_packets_in)
        KV_SERIALIZE(total_bytes_in)
        KV_SERIALIZE(total_packets_out)
        KV_SERIALIZE(total_bytes_out)
      END_KV_SERIALIZE_MAP()
    };
    typedef epee::misc_utils::struct_init<response_t> response;
  };

  //-----------------------------------------------
  LOKI_RPC_DOC_INTROSPECT
  // Retrieve all Service Node Keys.
  struct COMMAND_RPC_GET_ALL_SERVICE_NODES_KEYS
  {
    struct request_t
    {
      bool fully_funded_nodes_only; // Return keys for service nodes if they are funded and working on the network
      BEGIN_KV_SERIALIZE_MAP()
        KV_SERIALIZE_OPT(fully_funded_nodes_only, (bool)true)
      END_KV_SERIALIZE_MAP()
    };
    typedef epee::misc_utils::struct_init<request_t> request;

    struct response_t
    {
      std::vector<std::string> keys; // Returns as base32z of the hex key, for Lokinet internal usage
      BEGIN_KV_SERIALIZE_MAP()
        KV_SERIALIZE(keys)
      END_KV_SERIALIZE_MAP()
    };
    typedef epee::misc_utils::struct_init<response_t> response;
  };

  LOKI_RPC_DOC_INTROSPECT
  // Stop mining on the daemon.
  struct COMMAND_RPC_STOP_MINING
  {
    struct request_t
    {
      BEGIN_KV_SERIALIZE_MAP()
      END_KV_SERIALIZE_MAP()
    };
    typedef epee::misc_utils::struct_init<request_t> request;

    struct response_t
    {
      std::string status; // General RPC error code. "OK" means everything looks good. Any other value means that something went wrong.

      BEGIN_KV_SERIALIZE_MAP()
        KV_SERIALIZE(status)
      END_KV_SERIALIZE_MAP()
    };
    typedef epee::misc_utils::struct_init<response_t> response;
  };

  LOKI_RPC_DOC_INTROSPECT
  // Get the mining status of the daemon.
  struct COMMAND_RPC_MINING_STATUS
  {
    struct request_t
    {
      BEGIN_KV_SERIALIZE_MAP()
      END_KV_SERIALIZE_MAP()
    };
    typedef epee::misc_utils::struct_init<request_t> request;


    struct response_t
    {
      std::string status;                // General RPC error code. "OK" means everything looks good. Any other value means that something went wrong.
      bool active;                       // States if mining is enabled (`true`) or disabled (`false`).
      uint64_t speed;                    // Mining power in hashes per seconds.
      uint32_t threads_count;            // Number of running mining threads.
      std::string address;               // Account address daemon is mining to. Empty if not mining.
      std::string pow_algorithm;         // Current hashing algorithm name
      bool is_background_mining_enabled; // States if the mining is running in background (`true`) or foreground (`false`).
      uint8_t bg_idle_threshold;         // Background mining, the minimum amount of time in average the CPU should idle in percentage.
      uint8_t bg_min_idle_seconds;       // Background mining, how long the minimum amount of time is for the idle threshold.
      bool bg_ignore_battery;            // Background mining, if true mining does not adjust power depending on battery percentage remaining.
      uint8_t bg_target;                 // Background mining, how much percentage of CPU(?) to consume, default 40%.
      uint32_t block_target;             // The expected time to solve per block, i.e. DIFFICULTY_TARGET_V2
      uint64_t block_reward;             // Block reward for the current block being mined.
      uint64_t difficulty;               // The difficulty for the current block being mined.

      BEGIN_KV_SERIALIZE_MAP()
        KV_SERIALIZE(status)
        KV_SERIALIZE(active)
        KV_SERIALIZE(speed)
        KV_SERIALIZE(threads_count)
        KV_SERIALIZE(address)
        KV_SERIALIZE(pow_algorithm)
        KV_SERIALIZE(is_background_mining_enabled)
        KV_SERIALIZE(bg_idle_threshold)
        KV_SERIALIZE(bg_min_idle_seconds)
        KV_SERIALIZE(bg_ignore_battery)
        KV_SERIALIZE(bg_target)
        KV_SERIALIZE(block_target)
        KV_SERIALIZE(block_reward)
        KV_SERIALIZE(difficulty)
      END_KV_SERIALIZE_MAP()
    };
    typedef epee::misc_utils::struct_init<response_t> response;
  };

  LOKI_RPC_DOC_INTROSPECT
  // Save the blockchain. The blockchain does not need saving and is always saved when modified, 
  // however it does a sync to flush the filesystem cache onto the disk for safety purposes against Operating System or Hardware crashes.
  struct COMMAND_RPC_SAVE_BC
  {
    struct request_t
    {
      BEGIN_KV_SERIALIZE_MAP()
      END_KV_SERIALIZE_MAP()
    };
    typedef epee::misc_utils::struct_init<request_t> request;

    struct response_t
    {
      std::string status; // General RPC error code. "OK" means everything looks good. Any other value means that something went wrong.

      BEGIN_KV_SERIALIZE_MAP()
        KV_SERIALIZE(status)
      END_KV_SERIALIZE_MAP()
    };
    typedef epee::misc_utils::struct_init<response_t> response;
  };

  LOKI_RPC_DOC_INTROSPECT
  // Look up how many blocks are in the longest chain known to the node.
  struct COMMAND_RPC_GETBLOCKCOUNT
  {
    typedef std::list<std::string> request;

    struct response_t
    {
      uint64_t count;     // Number of blocks in longest chain seen by the node.
      std::string status; // General RPC error code. "OK" means everything looks good.

      BEGIN_KV_SERIALIZE_MAP()
        KV_SERIALIZE(count)
        KV_SERIALIZE(status)
      END_KV_SERIALIZE_MAP()
    };
    typedef epee::misc_utils::struct_init<response_t> response;
  };

  LOKI_RPC_DOC_INTROSPECT
  // Look up a block's hash by its height.
  struct COMMAND_RPC_GETBLOCKHASH
  {
    typedef std::vector<uint64_t> request; // Block height (int array of length 1).
    typedef std::string response;          // Block hash (string).
  };

  LOKI_RPC_DOC_INTROSPECT
  // Get a block template on which mining a new block.
  struct COMMAND_RPC_GETBLOCKTEMPLATE
  {
    struct request_t
    {
      uint64_t reserve_size;      // Max 255 bytes
      std::string wallet_address; // Address of wallet to receive coinbase transactions if block is successfully mined.
      std::string prev_block;

      BEGIN_KV_SERIALIZE_MAP()
        KV_SERIALIZE(reserve_size)
        KV_SERIALIZE(wallet_address)
        KV_SERIALIZE(prev_block)
      END_KV_SERIALIZE_MAP()
    };
    typedef epee::misc_utils::struct_init<request_t> request;

    struct response_t
    {
      uint64_t difficulty;         // Difficulty of next block.
      uint64_t height;             // Height on which to mine.
      uint64_t reserved_offset;    // Reserved offset.
      uint64_t expected_reward;    // Coinbase reward expected to be received if block is successfully mined.
      std::string prev_hash;       // Hash of the most recent block on which to mine the next block.
      blobdata blocktemplate_blob; // Blob on which to try to mine a new block.
      blobdata blockhashing_blob;  // Blob on which to try to find a valid nonce.
      std::string status;          // General RPC error code. "OK" means everything looks good.
      bool untrusted;              // States if the result is obtained using the bootstrap mode, and is therefore not trusted (`true`), or when the daemon is fully synced (`false`).

      BEGIN_KV_SERIALIZE_MAP()
        KV_SERIALIZE(difficulty)
        KV_SERIALIZE(height)
        KV_SERIALIZE(reserved_offset)
        KV_SERIALIZE(expected_reward)
        KV_SERIALIZE(prev_hash)
        KV_SERIALIZE(blocktemplate_blob)
        KV_SERIALIZE(blockhashing_blob)
        KV_SERIALIZE(status)
        KV_SERIALIZE(untrusted)
      END_KV_SERIALIZE_MAP()
    };
    typedef epee::misc_utils::struct_init<response_t> response;
  };

  LOKI_RPC_DOC_INTROSPECT
  // Submit a mined block to the network.
  struct COMMAND_RPC_SUBMITBLOCK
  {
    typedef std::vector<std::string> request; // Block blob data - array of strings; list of block blobs which have been mined. See get_block_template to get a blob on which to mine.
    struct response_t
    {
      std::string status; // Block submit status.

      BEGIN_KV_SERIALIZE_MAP()
        KV_SERIALIZE(status)
      END_KV_SERIALIZE_MAP()
    };
    typedef epee::misc_utils::struct_init<response_t> response;
  };

  LOKI_RPC_DOC_INTROSPECT
  // Developer only.
  struct COMMAND_RPC_GENERATEBLOCKS
  {
    struct request_t
    {
      uint64_t amount_of_blocks; 
      std::string wallet_address;
      std::string prev_block;
      uint32_t starting_nonce;

      BEGIN_KV_SERIALIZE_MAP()
        KV_SERIALIZE(amount_of_blocks)
        KV_SERIALIZE(wallet_address)
        KV_SERIALIZE(prev_block)
        KV_SERIALIZE_OPT(starting_nonce, (uint32_t)0)
      END_KV_SERIALIZE_MAP()
    };
    typedef epee::misc_utils::struct_init<request_t> request;

    struct response_t
    {
      uint64_t height;
      std::vector<std::string> blocks;
      std::string status; // General RPC error code. "OK" means everything looks good.
      
      BEGIN_KV_SERIALIZE_MAP()
        KV_SERIALIZE(height)
        KV_SERIALIZE(blocks)
        KV_SERIALIZE(status)
      END_KV_SERIALIZE_MAP()
    };
    typedef epee::misc_utils::struct_init<response_t> response;
  };

  LOKI_RPC_DOC_INTROSPECT
  struct block_header_response
  {
      uint8_t major_version;                  // The major version of the loki protocol at this block height.
      uint8_t minor_version;                  // The minor version of the loki protocol at this block height.
      uint64_t timestamp;                     // The unix time at which the block was recorded into the blockchain.
      std::string prev_hash;                  // The hash of the block immediately preceding this block in the chain.
      uint32_t nonce;                         // A cryptographic random one-time number used in mining a Loki block.
      bool orphan_status;                     // Usually `false`. If `true`, this block is not part of the longest chain.
      uint64_t height;                        // The number of blocks preceding this block on the blockchain.
      uint64_t depth;                         // The number of blocks succeeding this block on the blockchain. A larger number means an older block.
      std::string hash;                       // The hash of this block.
      difficulty_type difficulty;             // The strength of the Loki network based on mining power.
      difficulty_type cumulative_difficulty;  // The cumulative strength of the Loki network based on mining power.
      uint64_t reward;                        // The amount of new generated in this block and rewarded to the miner, foundation and service Nodes. Note: 1 LOKI = 1e12 atomic units.
      uint64_t miner_reward;                  // The amount of new generated in this block and rewarded to the miner. Note: 1 LOKI = 1e12 atomic units. 
      uint64_t block_size;                    // The block size in bytes.
      uint64_t block_weight;                  // The block weight in bytes.
      uint64_t num_txes;                      // Number of transactions in the block, not counting the coinbase tx.
      std::string pow_hash;                   // The hash of the block's proof of work.
      uint64_t long_term_weight;              // Long term weight of the block.
      std::string miner_tx_hash;

      BEGIN_KV_SERIALIZE_MAP()
        KV_SERIALIZE(major_version)
        KV_SERIALIZE(minor_version)
        KV_SERIALIZE(timestamp)
        KV_SERIALIZE(prev_hash)
        KV_SERIALIZE(nonce)
        KV_SERIALIZE(orphan_status)
        KV_SERIALIZE(height)
        KV_SERIALIZE(depth)
        KV_SERIALIZE(hash)
        KV_SERIALIZE(difficulty)
        KV_SERIALIZE(cumulative_difficulty)
        KV_SERIALIZE(reward)
        KV_SERIALIZE(miner_reward)
        KV_SERIALIZE(block_size)
        KV_SERIALIZE_OPT(block_weight, (uint64_t)0)
        KV_SERIALIZE(num_txes)
        KV_SERIALIZE(pow_hash)
        KV_SERIALIZE_OPT(long_term_weight, (uint64_t)0)
        KV_SERIALIZE(miner_tx_hash)
      END_KV_SERIALIZE_MAP()
  };

  LOKI_RPC_DOC_INTROSPECT
  // Block header information for the most recent block is easily retrieved with this method. No inputs are needed.
  struct COMMAND_RPC_GET_LAST_BLOCK_HEADER
  {
    struct request_t
    {
      bool fill_pow_hash; // Tell the daemon if it should fill out pow_hash field.

      BEGIN_KV_SERIALIZE_MAP()
        KV_SERIALIZE_OPT(fill_pow_hash, false);
      END_KV_SERIALIZE_MAP()
    };
    typedef epee::misc_utils::struct_init<request_t> request;

    struct response_t
    {
      std::string status;                 // General RPC error code. "OK" means everything looks good.
      block_header_response block_header; // A structure containing block header information.
      bool untrusted;                     // States if the result is obtained using the bootstrap mode, and is therefore not trusted (`true`), or when the daemon is fully synced (`false`).

      BEGIN_KV_SERIALIZE_MAP()
        KV_SERIALIZE(block_header)
        KV_SERIALIZE(status)
        KV_SERIALIZE(untrusted)
      END_KV_SERIALIZE_MAP()
    };
    typedef epee::misc_utils::struct_init<response_t> response;
  };

  LOKI_RPC_DOC_INTROSPECT
  // Block header information can be retrieved using either a block's hash or height. This method includes a block's hash as an input parameter to retrieve basic information about the block.
  struct COMMAND_RPC_GET_BLOCK_HEADER_BY_HASH
  {
    struct request_t
    {
      std::string hash;   // The block's SHA256 hash.
      bool fill_pow_hash; // Tell the daemon if it should fill out pow_hash field.

      BEGIN_KV_SERIALIZE_MAP()
        KV_SERIALIZE(hash)
        KV_SERIALIZE_OPT(fill_pow_hash, false);
      END_KV_SERIALIZE_MAP()
    };
    typedef epee::misc_utils::struct_init<request_t> request;

    struct response_t
    {
      std::string status;                 // General RPC error code. "OK" means everything looks good.
      block_header_response block_header; // A structure containing block header information.
      bool untrusted;                     // States if the result is obtained using the bootstrap mode, and is therefore not trusted (`true`), or when the daemon is fully synced (`false`).

      BEGIN_KV_SERIALIZE_MAP()
        KV_SERIALIZE(block_header)
        KV_SERIALIZE(status)
        KV_SERIALIZE(untrusted)
      END_KV_SERIALIZE_MAP()
    };
    typedef epee::misc_utils::struct_init<response_t> response;
  };

  LOKI_RPC_DOC_INTROSPECT
  // Similar to get_block_header_by_hash above, this method includes a block's height as an input parameter to retrieve basic information about the block.
  struct COMMAND_RPC_GET_BLOCK_HEADER_BY_HEIGHT
  {
    struct request_t
    {
      uint64_t height;    // The block's height.
      bool fill_pow_hash; // Tell the daemon if it should fill out pow_hash field.

      BEGIN_KV_SERIALIZE_MAP()
        KV_SERIALIZE(height)
        KV_SERIALIZE_OPT(fill_pow_hash, false);
      END_KV_SERIALIZE_MAP()
    };
    typedef epee::misc_utils::struct_init<request_t> request;

    struct response_t
    {
      std::string status;                 // General RPC error code. "OK" means everything looks good.
      block_header_response block_header; // A structure containing block header information.
      bool untrusted;                     // States if the result is obtained using the bootstrap mode, and is therefore not trusted (`true`), or when the daemon is fully synced (`false`).

      BEGIN_KV_SERIALIZE_MAP()
        KV_SERIALIZE(block_header)
        KV_SERIALIZE(status)
        KV_SERIALIZE(untrusted)
      END_KV_SERIALIZE_MAP()
    };
    typedef epee::misc_utils::struct_init<response_t> response;
  };

  LOKI_RPC_DOC_INTROSPECT
  // Full block information can be retrieved by either block height or hash, like with the above block header calls. 
  // For full block information, both lookups use the same method, but with different input parameters.
  struct COMMAND_RPC_GET_BLOCK
  {
    struct request_t
    {
      std::string hash;   // The block's hash.
      uint64_t height;    // The block's height.
      bool fill_pow_hash; // Tell the daemon if it should fill out pow_hash field.

      BEGIN_KV_SERIALIZE_MAP()
        KV_SERIALIZE(hash)
        KV_SERIALIZE(height)
        KV_SERIALIZE_OPT(fill_pow_hash, false);
      END_KV_SERIALIZE_MAP()
    };
    typedef epee::misc_utils::struct_init<request_t> request;

    struct response_t
    {
      std::string status;                 // General RPC error code. "OK" means everything looks good.
      block_header_response block_header; // A structure containing block header information. See get_last_block_header.
      std::string miner_tx_hash;          // Miner transaction information
      std::vector<std::string> tx_hashes; // List of hashes of non-coinbase transactions in the block. If there are no other transactions, this will be an empty list.
      std::string blob;                   // Hexadecimal blob of block information.
      std::string json;                   // JSON formatted block details.
      bool untrusted;                     // States if the result is obtained using the bootstrap mode, and is therefore not trusted (`true`), or when the daemon is fully synced (`false`).

      BEGIN_KV_SERIALIZE_MAP()
        KV_SERIALIZE(block_header)
        KV_SERIALIZE(miner_tx_hash)
        KV_SERIALIZE(tx_hashes)
        KV_SERIALIZE(status)
        KV_SERIALIZE(blob)
        KV_SERIALIZE(json)
        KV_SERIALIZE(untrusted)
      END_KV_SERIALIZE_MAP()
    };
    typedef epee::misc_utils::struct_init<response_t> response;
  };

  LOKI_RPC_DOC_INTROSPECT
  struct peer 
  {
    uint64_t id;           // Peer id.
    std::string host;      // IP address in string format.
    uint32_t ip;           // IP address in integer format.
    uint16_t port;         // TCP port the peer is using to connect to loki network.
    uint16_t rpc_port;     // RPC port the peer is using
    uint64_t last_seen;    // Unix time at which the peer has been seen for the last time
    uint32_t pruning_seed; //

    peer() = default;

    peer(uint64_t id, const std::string &host, uint64_t last_seen, uint32_t pruning_seed, uint16_t rpc_port)
      : id(id), host(host), ip(0), port(0), rpc_port(rpc_port), last_seen(last_seen), pruning_seed(pruning_seed)
    {}
    peer(uint64_t id, uint32_t ip, uint16_t port, uint64_t last_seen, uint32_t pruning_seed, uint16_t rpc_port)
      : id(id), host(std::to_string(ip)), ip(ip), port(port), rpc_port(rpc_port), last_seen(last_seen), pruning_seed(pruning_seed)
    {}

    BEGIN_KV_SERIALIZE_MAP()
      KV_SERIALIZE(id)
      KV_SERIALIZE(host)
      KV_SERIALIZE(ip)
      KV_SERIALIZE(port)
      KV_SERIALIZE_OPT(rpc_port, (uint16_t)0)
      KV_SERIALIZE(last_seen)
      KV_SERIALIZE_OPT(pruning_seed, (uint32_t)0)
    END_KV_SERIALIZE_MAP()
  };

  LOKI_RPC_DOC_INTROSPECT
  // Get the known peers list.
  struct COMMAND_RPC_GET_PEER_LIST
  {
    struct request_t
    {
      BEGIN_KV_SERIALIZE_MAP()
      END_KV_SERIALIZE_MAP()
    };
    typedef epee::misc_utils::struct_init<request_t> request;

    struct response_t
    {
      std::string status;           // General RPC error code. "OK" means everything looks good. Any other value means that something went wrong.
      std::vector<peer> white_list; // Array of online peer structure.
      std::vector<peer> gray_list;  // Array of offline peer structure.

      BEGIN_KV_SERIALIZE_MAP()
        KV_SERIALIZE(status)
        KV_SERIALIZE(white_list)
        KV_SERIALIZE(gray_list)
      END_KV_SERIALIZE_MAP()
    };
    typedef epee::misc_utils::struct_init<response_t> response;
  };

  LOKI_RPC_DOC_INTROSPECT
  // Set the log hash rate display mode.
  struct COMMAND_RPC_SET_LOG_HASH_RATE
  {
    struct request_t
    {
      bool visible; // States if hash rate logs should be visible (true) or hidden (false)

      BEGIN_KV_SERIALIZE_MAP()
        KV_SERIALIZE(visible)
      END_KV_SERIALIZE_MAP()
    };
    typedef epee::misc_utils::struct_init<request_t> request;

    struct response_t
    {
      std::string status; // General RPC error code. "OK" means everything looks good. Any other value means that something went wrong.
      BEGIN_KV_SERIALIZE_MAP()
        KV_SERIALIZE(status)
      END_KV_SERIALIZE_MAP()
    };
    typedef epee::misc_utils::struct_init<response_t> response;
  };

  LOKI_RPC_DOC_INTROSPECT
  // Set the daemon log level. By default, log level is set to `0`.
  struct COMMAND_RPC_SET_LOG_LEVEL
  {
    struct request_t
    {
      int8_t level; // Daemon log level to set from `0` (less verbose) to `4` (most verbose)

      BEGIN_KV_SERIALIZE_MAP()
        KV_SERIALIZE(level)
      END_KV_SERIALIZE_MAP()
    };
    typedef epee::misc_utils::struct_init<request_t> request;

    struct response_t
    {
      std::string status; // General RPC error code. "OK" means everything looks good. Any other value means that something went wrong.
      BEGIN_KV_SERIALIZE_MAP()
        KV_SERIALIZE(status)
      END_KV_SERIALIZE_MAP()
    };
    typedef epee::misc_utils::struct_init<response_t> response;
  };

  LOKI_RPC_DOC_INTROSPECT
  // Set the daemon log categories. Categories are represented as a comma separated list of `<Category>:<level>` (similarly to syslog standard `<Facility>:<Severity-level>`), where:
  // Category is one of the following: * (all facilities), default, net, net.http, net.p2p, logging, net.trottle, blockchain.db, blockchain.db.lmdb, bcutil, checkpoints, net.dns, net.dl,
  // i18n, perf,stacktrace, updates, account, cn ,difficulty, hardfork, miner, blockchain, txpool, cn.block_queue, net.cn, daemon, debugtools.deserialize, debugtools.objectsizes, device.ledger, 
  // wallet.gen_multisig, multisig, bulletproofs, ringct, daemon.rpc, wallet.simplewallet, WalletAPI, wallet.ringdb, wallet.wallet2, wallet.rpc, tests.core.
  //
  // Level is one of the following: FATAL - higher level, ERROR, WARNING, INFO, DEBUG, TRACE.
  // Lower level A level automatically includes higher level. By default, categories are set to:
  // `*:WARNING,net:FATAL,net.p2p:FATAL,net.cn:FATAL,global:INFO,verify:FATAL,stacktrace:INFO,logging:INFO,msgwriter:INFO`
  // Setting the categories to "" prevent any logs to be outputed.
  struct COMMAND_RPC_SET_LOG_CATEGORIES
  {
    struct request_t
    {
      std::string categories; // Optional, daemon log categories to enable

      BEGIN_KV_SERIALIZE_MAP()
        KV_SERIALIZE(categories)
      END_KV_SERIALIZE_MAP()
    };
    typedef epee::misc_utils::struct_init<request_t> request;

    struct response_t
    {
      std::string status;     // General RPC error code. "OK" means everything looks good. Any other value means that something went wrong.
      std::string categories; // Daemon log enabled categories

      BEGIN_KV_SERIALIZE_MAP()
        KV_SERIALIZE(status)
        KV_SERIALIZE(categories)
      END_KV_SERIALIZE_MAP()
    };
    typedef epee::misc_utils::struct_init<response_t> response;
  };

  LOKI_RPC_DOC_INTROSPECT
  struct tx_info
  {
    std::string id_hash;                // The transaction ID hash.
    std::string tx_json;                // JSON structure of all information in the transaction
    uint64_t blob_size;                 // The size of the full transaction blob.
    uint64_t weight;                    // The weight of the transaction.
    uint64_t fee;                       // The amount of the mining fee included in the transaction, in atomic units.
    std::string max_used_block_id_hash; // Tells the hash of the most recent block with an output used in this transaction.
    uint64_t max_used_block_height;     // Tells the height of the most recent block with an output used in this transaction.
    bool kept_by_block;                 // States if the tx was included in a block at least once (`true`) or not (`false`).
    uint64_t last_failed_height;        // If the transaction validation has previously failed, this tells at what height that occured.
    std::string last_failed_id_hash;    // Like the previous, this tells the previous transaction ID hash.
    uint64_t receive_time;              // The Unix time that the transaction was first seen on the network by the node.
    bool relayed;                       // States if this transaction has been relayed
    uint64_t last_relayed_time;         // Last unix time at which the transaction has been relayed.
    bool do_not_relay;                  // States if this transaction should not be relayed.
    bool double_spend_seen;             // States if this transaction has been seen as double spend.
    std::string tx_blob;                // Hexadecimal blob represnting the transaction.

    BEGIN_KV_SERIALIZE_MAP()
      KV_SERIALIZE(id_hash)
      KV_SERIALIZE(tx_json)
      KV_SERIALIZE(blob_size)
      KV_SERIALIZE_OPT(weight, (uint64_t)0)
      KV_SERIALIZE(fee)
      KV_SERIALIZE(max_used_block_id_hash)
      KV_SERIALIZE(max_used_block_height)
      KV_SERIALIZE(kept_by_block)
      KV_SERIALIZE(last_failed_height)
      KV_SERIALIZE(last_failed_id_hash)
      KV_SERIALIZE(receive_time)
      KV_SERIALIZE(relayed)
      KV_SERIALIZE(last_relayed_time)
      KV_SERIALIZE(do_not_relay)
      KV_SERIALIZE(double_spend_seen)
      KV_SERIALIZE(tx_blob)
    END_KV_SERIALIZE_MAP()
  };

  LOKI_RPC_DOC_INTROSPECT
  struct spent_key_image_info
  {
    std::string id_hash;                 // Key image.
    std::vector<std::string> txs_hashes; // List of tx hashes of the txes (usually one) spending that key image.

    BEGIN_KV_SERIALIZE_MAP()
      KV_SERIALIZE(id_hash)
      KV_SERIALIZE(txs_hashes)
    END_KV_SERIALIZE_MAP()
  };

  LOKI_RPC_DOC_INTROSPECT
  // Show information about valid transactions seen by the node but not yet mined into a block, 
  // as well as spent key image information for the txpool in the node's memory.
  struct COMMAND_RPC_GET_TRANSACTION_POOL
  {
    struct request_t
    {
      BEGIN_KV_SERIALIZE_MAP()
      END_KV_SERIALIZE_MAP()
    };
    typedef epee::misc_utils::struct_init<request_t> request;

    struct response_t
    {
      std::string status;                                 // General RPC error code. "OK" means everything looks good.
      std::vector<tx_info> transactions;                  // List of transactions in the mempool are not in a block on the main chain at the moment:
      std::vector<spent_key_image_info> spent_key_images; // List of spent output key images:
      bool untrusted;                                     // States if the result is obtained using the bootstrap mode, and is therefore not trusted (`true`), or when the daemon is fully synced (`false`).

      BEGIN_KV_SERIALIZE_MAP()
        KV_SERIALIZE(status)
        KV_SERIALIZE(transactions)
        KV_SERIALIZE(spent_key_images)
        KV_SERIALIZE(untrusted)
      END_KV_SERIALIZE_MAP()
    };
    typedef epee::misc_utils::struct_init<response_t> response;
  };

  LOKI_RPC_DOC_INTROSPECT
  // Get hashes from transaction pool. Binary request.
  struct COMMAND_RPC_GET_TRANSACTION_POOL_HASHES_BIN
  {
    struct request_t
    {
      BEGIN_KV_SERIALIZE_MAP()
      END_KV_SERIALIZE_MAP()
    };
    typedef epee::misc_utils::struct_init<request_t> request;

    struct response_t
    {
      std::string status;                  // General RPC error code. "OK" means everything looks good.
      std::vector<crypto::hash> tx_hashes; // List of transaction hashes,
      bool untrusted;                      // States if the result is obtained using the bootstrap mode, and is therefore not trusted (`true`), or when the daemon is fully synced (`false`).

      BEGIN_KV_SERIALIZE_MAP()
        KV_SERIALIZE(status)
        KV_SERIALIZE_CONTAINER_POD_AS_BLOB(tx_hashes)
        KV_SERIALIZE(untrusted)
      END_KV_SERIALIZE_MAP()
    };
    typedef epee::misc_utils::struct_init<response_t> response;
  };

  LOKI_RPC_DOC_INTROSPECT
  // Get hashes from transaction pool.
  struct COMMAND_RPC_GET_TRANSACTION_POOL_HASHES
  {
    struct request_t
    {
      BEGIN_KV_SERIALIZE_MAP()
      END_KV_SERIALIZE_MAP()
    };
    typedef epee::misc_utils::struct_init<request_t> request;

    struct response_t
    {
      std::string status;                 // General RPC error code. "OK" means everything looks good.
      std::vector<std::string> tx_hashes; // List of transaction hashes,
      bool untrusted;                     // States if the result is obtained using the bootstrap mode, and is therefore not trusted (`true`), or when the daemon is fully synced (`false`).

      BEGIN_KV_SERIALIZE_MAP()
        KV_SERIALIZE(status)
        KV_SERIALIZE(tx_hashes)
        KV_SERIALIZE(untrusted)
      END_KV_SERIALIZE_MAP()
    };
    typedef epee::misc_utils::struct_init<response_t> response;
  };

  LOKI_RPC_DOC_INTROSPECT
  struct tx_backlog_entry
  {
    uint64_t weight;       // 
    uint64_t fee;          // Fee in Loki measured in atomic units.
    uint64_t time_in_pool;
  };

  LOKI_RPC_DOC_INTROSPECT
  // Get all transaction pool backlog.
  struct COMMAND_RPC_GET_TRANSACTION_POOL_BACKLOG
  {
    struct request_t
    {
      BEGIN_KV_SERIALIZE_MAP()
      END_KV_SERIALIZE_MAP()
    };
    typedef epee::misc_utils::struct_init<request_t> request;

    struct response_t
    {
      std::string status;                    // General RPC error code. "OK" means everything looks good.
      std::vector<tx_backlog_entry> backlog; // Array of structures tx_backlog_entry (in binary form):
      bool untrusted;                        // States if the result is obtained using the bootstrap mode, and is therefore not trusted (`true`), or when the daemon is fully synced (`false`).

      BEGIN_KV_SERIALIZE_MAP()
        KV_SERIALIZE(status)
        KV_SERIALIZE_CONTAINER_POD_AS_BLOB(backlog)
        KV_SERIALIZE(untrusted)
      END_KV_SERIALIZE_MAP()
    };
    typedef epee::misc_utils::struct_init<response_t> response;
  };

  LOKI_RPC_DOC_INTROSPECT
  struct txpool_histo
  {
    uint32_t txs;   // Number of transactions.
    uint64_t bytes; // Size in bytes.

    BEGIN_KV_SERIALIZE_MAP()
      KV_SERIALIZE(txs)
      KV_SERIALIZE(bytes)
    END_KV_SERIALIZE_MAP()
  };

  LOKI_RPC_DOC_INTROSPECT
  struct txpool_stats
  {
    uint64_t bytes_total;            // Total size of all transactions in pool.
    uint32_t bytes_min;              // Min transaction size in pool.
    uint32_t bytes_max;              // Max transaction size in pool.
    uint32_t bytes_med;              // Median transaction size in pool.
    uint64_t fee_total;              // Total fee's in pool in atomic units.
    uint64_t oldest;                 // Unix time of the oldest transaction in the pool.
    uint32_t txs_total;              // Total number of transactions.
    uint32_t num_failing;            // Bumber of failing transactions.
    uint32_t num_10m;                // Number of transactions in pool for more than 10 minutes.
    uint32_t num_not_relayed;        // Number of non-relayed transactions.
    uint64_t histo_98pc;             // the time 98% of txes are "younger" than.
    std::vector<txpool_histo> histo; // List of txpool histo.
    uint32_t num_double_spends;      // Number of double spend transactions.

    txpool_stats(): bytes_total(0), bytes_min(0), bytes_max(0), bytes_med(0), fee_total(0), oldest(0), txs_total(0), num_failing(0), num_10m(0), num_not_relayed(0), histo_98pc(0), num_double_spends(0) {}

    BEGIN_KV_SERIALIZE_MAP()
      KV_SERIALIZE(bytes_total)
      KV_SERIALIZE(bytes_min)
      KV_SERIALIZE(bytes_max)
      KV_SERIALIZE(bytes_med)
      KV_SERIALIZE(fee_total)
      KV_SERIALIZE(oldest)
      KV_SERIALIZE(txs_total)
      KV_SERIALIZE(num_failing)
      KV_SERIALIZE(num_10m)
      KV_SERIALIZE(num_not_relayed)
      KV_SERIALIZE(histo_98pc)
      KV_SERIALIZE_CONTAINER_POD_AS_BLOB(histo)
      KV_SERIALIZE(num_double_spends)
    END_KV_SERIALIZE_MAP()
  };

  LOKI_RPC_DOC_INTROSPECT
  // Get the transaction pool statistics.
  struct COMMAND_RPC_GET_TRANSACTION_POOL_STATS
  {
    struct request_t
    {
      BEGIN_KV_SERIALIZE_MAP()
      END_KV_SERIALIZE_MAP()
    };
    typedef epee::misc_utils::struct_init<request_t> request;

    struct response_t
    {
      std::string status;      // General RPC error code. "OK" means everything looks good.
      txpool_stats pool_stats; // List of pool stats:
      bool untrusted;          // States if the result is obtained using the bootstrap mode, and is therefore not trusted (`true`), or when the daemon is fully synced (`false`).

      BEGIN_KV_SERIALIZE_MAP()
        KV_SERIALIZE(status)
        KV_SERIALIZE(pool_stats)
        KV_SERIALIZE(untrusted)
      END_KV_SERIALIZE_MAP()
    };
    typedef epee::misc_utils::struct_init<response_t> response;
  };

  LOKI_RPC_DOC_INTROSPECT
  // Retrieve information about incoming and outgoing connections to your node.
  struct COMMAND_RPC_GET_CONNECTIONS
  {
    struct request_t
    {
      BEGIN_KV_SERIALIZE_MAP()
      END_KV_SERIALIZE_MAP()
    };
    typedef epee::misc_utils::struct_init<request_t> request;

    struct response_t
    {
      std::string status; // General RPC error code. "OK" means everything looks good.
      std::list<connection_info> connections; // List of all connections and their info:

      BEGIN_KV_SERIALIZE_MAP()
        KV_SERIALIZE(status)
        KV_SERIALIZE(connections)
      END_KV_SERIALIZE_MAP()
    };
    typedef epee::misc_utils::struct_init<response_t> response;
  };

  LOKI_RPC_DOC_INTROSPECT
  // Similar to get_block_header_by_height above, but for a range of blocks. 
  // This method includes a starting block height and an ending block height as 
  // parameters to retrieve basic information about the range of blocks.
  struct COMMAND_RPC_GET_BLOCK_HEADERS_RANGE
  {
    struct request_t
    {
      uint64_t start_height; // The starting block's height.
      uint64_t end_height;   // The ending block's height.
      bool fill_pow_hash;    // Tell the daemon if it should fill out pow_hash field.

      BEGIN_KV_SERIALIZE_MAP()
        KV_SERIALIZE(start_height)
        KV_SERIALIZE(end_height)
        KV_SERIALIZE_OPT(fill_pow_hash, false);
      END_KV_SERIALIZE_MAP()
    };
    typedef epee::misc_utils::struct_init<request_t> request;

    struct response_t
    {
      std::string status;                         // General RPC error code. "OK" means everything looks good.
      std::vector<block_header_response> headers; // Array of block_header (a structure containing block header information. See get_last_block_header).
      bool untrusted;                             // States if the result is obtained using the bootstrap mode, and is therefore not trusted (`true`), or when the daemon is fully synced (`false`).

      BEGIN_KV_SERIALIZE_MAP()
        KV_SERIALIZE(status)
        KV_SERIALIZE(headers)
        KV_SERIALIZE(untrusted)
      END_KV_SERIALIZE_MAP()
    };
    typedef epee::misc_utils::struct_init<response_t> response;
  };

  LOKI_RPC_DOC_INTROSPECT
  // Send a command to the daemon to safely disconnect and shut down.
  struct COMMAND_RPC_STOP_DAEMON
  {
    struct request_t
    {
      BEGIN_KV_SERIALIZE_MAP()
      END_KV_SERIALIZE_MAP()
    };
    typedef epee::misc_utils::struct_init<request_t> request;

    struct response_t
    {
      std::string status; // General RPC error code. "OK" means everything looks good.

      BEGIN_KV_SERIALIZE_MAP()
        KV_SERIALIZE(status)
      END_KV_SERIALIZE_MAP()
    };
    typedef epee::misc_utils::struct_init<response_t> response;
  };

  // Not in core_rpc_server.h. Can't call.
  struct COMMAND_RPC_FAST_EXIT
  {
    struct request_t
    {
      BEGIN_KV_SERIALIZE_MAP()
      END_KV_SERIALIZE_MAP()
    };
    typedef epee::misc_utils::struct_init<request_t> request;

    struct response_t
    {
	  std::string status; // General RPC error code. "OK" means everything looks good.

      BEGIN_KV_SERIALIZE_MAP()
        KV_SERIALIZE(status)
      END_KV_SERIALIZE_MAP()
    };
    typedef epee::misc_utils::struct_init<response_t> response;
  };

  LOKI_RPC_DOC_INTROSPECT
  // Get daemon bandwidth limits.
  struct COMMAND_RPC_GET_LIMIT
  {
    struct request_t
    {
      BEGIN_KV_SERIALIZE_MAP()
      END_KV_SERIALIZE_MAP()
    };

    typedef epee::misc_utils::struct_init<request_t> request;
    struct response_t
    {
      std::string status;  // General RPC error code. "OK" means everything looks good.
      uint64_t limit_up;   // Upload limit in kBytes per second.
      uint64_t limit_down; // Download limit in kBytes per second.
      bool untrusted;      // States if the result is obtained using the bootstrap mode, and is therefore not trusted (`true`), or when the daemon is fully synced (`false`).

      BEGIN_KV_SERIALIZE_MAP()
        KV_SERIALIZE(status)
        KV_SERIALIZE(limit_up)
        KV_SERIALIZE(limit_down)
        KV_SERIALIZE(untrusted)
      END_KV_SERIALIZE_MAP()
    };
    typedef epee::misc_utils::struct_init<response_t> response;
  };

  LOKI_RPC_DOC_INTROSPECT
  // Set daemon bandwidth limits.
  struct COMMAND_RPC_SET_LIMIT
  {
    struct request_t
    {
      int64_t limit_down;  // Download limit in kBytes per second (-1 reset to default, 0 don't change the current limit)
      int64_t limit_up;    // Upload limit in kBytes per second (-1 reset to default, 0 don't change the current limit)

      BEGIN_KV_SERIALIZE_MAP()
        KV_SERIALIZE(limit_down)
        KV_SERIALIZE(limit_up)
      END_KV_SERIALIZE_MAP()
    };
    typedef epee::misc_utils::struct_init<request_t> request;
    
    struct response_t
    {
      std::string status; // General RPC error code. "OK" means everything looks good.
      int64_t limit_up;   // Upload limit in kBytes per second.
      int64_t limit_down; // Download limit in kBytes per second.

      BEGIN_KV_SERIALIZE_MAP()
        KV_SERIALIZE(status)
        KV_SERIALIZE(limit_up)
        KV_SERIALIZE(limit_down)
      END_KV_SERIALIZE_MAP()
    };
    typedef epee::misc_utils::struct_init<response_t> response;
  };

  LOKI_RPC_DOC_INTROSPECT
  // Limit number of Outgoing peers.
  struct COMMAND_RPC_OUT_PEERS
  {
    struct request_t
    {
	  uint64_t out_peers; // Max number of outgoing peers
      BEGIN_KV_SERIALIZE_MAP()
        KV_SERIALIZE(out_peers)
      END_KV_SERIALIZE_MAP()
    };
    typedef epee::misc_utils::struct_init<request_t> request;
    
    struct response_t
    {
      std::string status; // General RPC error code. "OK" means everything looks good.

      BEGIN_KV_SERIALIZE_MAP()
        KV_SERIALIZE(status)
      END_KV_SERIALIZE_MAP()
    };
    typedef epee::misc_utils::struct_init<response_t> response;
  };

  LOKI_RPC_DOC_INTROSPECT
  // Limit number of Incoming peers.
  struct COMMAND_RPC_IN_PEERS
  {
    struct request_t
    {
      uint64_t in_peers;
      BEGIN_KV_SERIALIZE_MAP()
        KV_SERIALIZE(in_peers)
      END_KV_SERIALIZE_MAP()
    };
    typedef epee::misc_utils::struct_init<request_t> request;

    struct response_t
    {
      std::string status; // General RPC error code. "OK" means everything looks good.

      BEGIN_KV_SERIALIZE_MAP()
        KV_SERIALIZE(status)
      END_KV_SERIALIZE_MAP()
    };
    typedef epee::misc_utils::struct_init<response_t> response;
  };

  LOKI_RPC_DOC_INTROSPECT
  // Obsolete. Conserved here for reference.
  struct COMMAND_RPC_START_SAVE_GRAPH
  {
    struct request_t
    {
      BEGIN_KV_SERIALIZE_MAP()
      END_KV_SERIALIZE_MAP()
    };
    typedef epee::misc_utils::struct_init<request_t> request;
    
    struct response_t
    {
	  std::string status; // General RPC error code. "OK" means everything looks good.

      BEGIN_KV_SERIALIZE_MAP()
        KV_SERIALIZE(status)
      END_KV_SERIALIZE_MAP()
    };
    typedef epee::misc_utils::struct_init<response_t> response;
  };

  LOKI_RPC_DOC_INTROSPECT
  // Obsolete. Conserved here for reference.
  struct COMMAND_RPC_STOP_SAVE_GRAPH
  {
    struct request_t
    {
      BEGIN_KV_SERIALIZE_MAP()
      END_KV_SERIALIZE_MAP()
    };
    typedef epee::misc_utils::struct_init<request_t> request;
    
    struct response_t
    {
	  std::string status; // General RPC error code. "OK" means everything looks good.

      BEGIN_KV_SERIALIZE_MAP()
        KV_SERIALIZE(status)
      END_KV_SERIALIZE_MAP()
    };
    typedef epee::misc_utils::struct_init<response_t> response;
  };

  LOKI_RPC_DOC_INTROSPECT
  // Look up information regarding hard fork voting and readiness.
  struct COMMAND_RPC_HARD_FORK_INFO
  {
    struct request_t
    {
      uint8_t version; // The major block version for the fork.

      BEGIN_KV_SERIALIZE_MAP()
        KV_SERIALIZE(version)
      END_KV_SERIALIZE_MAP()
    };
    typedef epee::misc_utils::struct_init<request_t> request;

    struct response_t
    {
      uint8_t version;          // The major block version for the fork.
      bool enabled;             // Tells if hard fork is enforced.
      uint32_t window;          // Number of blocks over which current votes are cast. Default is 10080 blocks.
      uint32_t votes;           // Number of votes towards hard fork.
      uint32_t threshold;       // Minimum percent of votes to trigger hard fork. Default is 80.
      uint8_t voting;           // Hard fork voting status.
      uint32_t state;           // Current hard fork state: 0 (There is likely a hard fork), 1 (An update is needed to fork properly), or 2 (Everything looks good).
      uint64_t earliest_height; // Block height at which hard fork would be enabled if voted in.
      std::string status;       // General RPC error code. "OK" means everything looks good.
      bool untrusted;           // States if the result is obtained using the bootstrap mode, and is therefore not trusted (`true`), or when the daemon is fully synced (`false`).

      BEGIN_KV_SERIALIZE_MAP()
        KV_SERIALIZE(version)
        KV_SERIALIZE(enabled)
        KV_SERIALIZE(window)
        KV_SERIALIZE(votes)
        KV_SERIALIZE(threshold)
        KV_SERIALIZE(voting)
        KV_SERIALIZE(state)
        KV_SERIALIZE(earliest_height)
        KV_SERIALIZE(status)
        KV_SERIALIZE(untrusted)
      END_KV_SERIALIZE_MAP()
    };
    typedef epee::misc_utils::struct_init<response_t> response;
  };

  LOKI_RPC_DOC_INTROSPECT
  // Get list of banned IPs.
  struct COMMAND_RPC_GETBANS
  {
    struct ban
    {
      std::string host; // Banned host (IP in A.B.C.D form).
      uint32_t ip;      // Banned IP address, in Int format.
      uint32_t seconds; // Local Unix time that IP is banned until.

      BEGIN_KV_SERIALIZE_MAP()
        KV_SERIALIZE(host)
        KV_SERIALIZE(ip)
        KV_SERIALIZE(seconds)
      END_KV_SERIALIZE_MAP()
    };

    struct request_t
    {
      BEGIN_KV_SERIALIZE_MAP()
      END_KV_SERIALIZE_MAP()
    };
    typedef epee::misc_utils::struct_init<request_t> request;

    struct response_t
    {
      std::string status;    // General RPC error code. "OK" means everything looks good.
      std::vector<ban> bans; // List of banned nodes:

      BEGIN_KV_SERIALIZE_MAP()
        KV_SERIALIZE(status)
        KV_SERIALIZE(bans)
      END_KV_SERIALIZE_MAP()
    };
    typedef epee::misc_utils::struct_init<response_t> response;
  };

  LOKI_RPC_DOC_INTROSPECT
  // Ban another node by IP.
  struct COMMAND_RPC_SETBANS
  {
    struct ban
    {
      std::string host; // Host to ban (IP in A.B.C.D form - will support I2P address in the future).
      uint32_t ip;      // IP address to ban, in Int format.
      bool ban;         // Set true to ban.
      uint32_t seconds; // Number of seconds to ban node.

      BEGIN_KV_SERIALIZE_MAP()
        KV_SERIALIZE(host)
        KV_SERIALIZE(ip)
        KV_SERIALIZE(ban)
        KV_SERIALIZE(seconds)
      END_KV_SERIALIZE_MAP()
    };

    struct request_t
    {
      std::vector<ban> bans; // List of nodes to ban.

      BEGIN_KV_SERIALIZE_MAP()
        KV_SERIALIZE(bans)
      END_KV_SERIALIZE_MAP()
    };
    typedef epee::misc_utils::struct_init<request_t> request;

    struct response_t
    {
      std::string status; // General RPC error code. "OK" means everything looks good.

      BEGIN_KV_SERIALIZE_MAP()
        KV_SERIALIZE(status)
      END_KV_SERIALIZE_MAP()
    };
    typedef epee::misc_utils::struct_init<response_t> response;
  };

  LOKI_RPC_DOC_INTROSPECT
  // Flush tx ids from transaction pool..
  struct COMMAND_RPC_FLUSH_TRANSACTION_POOL
  {
    struct request_t
    {
      std::vector<std::string> txids; // Optional, list of transactions IDs to flush from pool (all tx ids flushed if empty).

      BEGIN_KV_SERIALIZE_MAP()
        KV_SERIALIZE(txids)
      END_KV_SERIALIZE_MAP()
    };
    typedef epee::misc_utils::struct_init<request_t> request;

    struct response_t
    {
      std::string status; // General RPC error code. "OK" means everything looks good.

      BEGIN_KV_SERIALIZE_MAP()
        KV_SERIALIZE(status)
      END_KV_SERIALIZE_MAP()
    };
    typedef epee::misc_utils::struct_init<response_t> response;
  };

  LOKI_RPC_DOC_INTROSPECT
  // Get a histogram of output amounts. For all amounts (possibly filtered by parameters), 
  // gives the number of outputs on the chain for that amount. RingCT outputs counts as 0 amount.
  struct COMMAND_RPC_GET_OUTPUT_HISTOGRAM
  {
    struct request_t
    {
      std::vector<uint64_t> amounts; // list of amounts in Atomic Units.
      uint64_t min_count;            // The minimum amounts you are requesting.
      uint64_t max_count;            // The maximum amounts you are requesting.
      bool unlocked;                 // Look for locked only.
      uint64_t recent_cutoff;

      BEGIN_KV_SERIALIZE_MAP()
        KV_SERIALIZE(amounts);
        KV_SERIALIZE(min_count);
        KV_SERIALIZE(max_count);
        KV_SERIALIZE(unlocked);
        KV_SERIALIZE(recent_cutoff);
      END_KV_SERIALIZE_MAP()
    };
    typedef epee::misc_utils::struct_init<request_t> request;

    struct entry
    {
      uint64_t amount;            // Output amount in atomic units.
      uint64_t total_instances;
      uint64_t unlocked_instances;
      uint64_t recent_instances;

      BEGIN_KV_SERIALIZE_MAP()
        KV_SERIALIZE(amount);
        KV_SERIALIZE(total_instances);
        KV_SERIALIZE(unlocked_instances);
        KV_SERIALIZE(recent_instances);
      END_KV_SERIALIZE_MAP()

      entry(uint64_t amount, uint64_t total_instances, uint64_t unlocked_instances, uint64_t recent_instances):
          amount(amount), total_instances(total_instances), unlocked_instances(unlocked_instances), recent_instances(recent_instances) {}
      entry() {}
    };

    struct response_t
    {
      std::string status;           // General RPC error code. "OK" means everything looks good.
      std::vector<entry> histogram; // List of histogram entries:
      bool untrusted;               // States if the result is obtained using the bootstrap mode, and is therefore not trusted (`true`), or when the daemon is fully synced (`false`).

      BEGIN_KV_SERIALIZE_MAP()
        KV_SERIALIZE(status)
        KV_SERIALIZE(histogram)
        KV_SERIALIZE(untrusted)
      END_KV_SERIALIZE_MAP()
    };
    typedef epee::misc_utils::struct_init<response_t> response;
  };

  LOKI_RPC_DOC_INTROSPECT
  // Get node current version.
  struct COMMAND_RPC_GET_VERSION
  {
    struct request_t
    {
      BEGIN_KV_SERIALIZE_MAP()
      END_KV_SERIALIZE_MAP()
    };
    typedef epee::misc_utils::struct_init<request_t> request;

    struct response_t
    {
      std::string status; // General RPC error code. "OK" means everything looks good.
      uint32_t version;   // Node current version.
      bool untrusted;     // States if the result is obtained using the bootstrap mode, and is therefore not trusted (`true`), or when the daemon is fully synced (`false`).

      BEGIN_KV_SERIALIZE_MAP()
        KV_SERIALIZE(status)
        KV_SERIALIZE(version)
        KV_SERIALIZE(untrusted)
      END_KV_SERIALIZE_MAP()
    };
    typedef epee::misc_utils::struct_init<response_t> response;
  };

  LOKI_RPC_DOC_INTROSPECT
  // Get the coinbase amount and the fees amount for n last blocks starting at particular height.
  struct COMMAND_RPC_GET_COINBASE_TX_SUM
  {
    struct request_t
    {
      uint64_t height; // Block height from which getting the amounts.
      uint64_t count;  // Number of blocks to include in the sum.

      BEGIN_KV_SERIALIZE_MAP()
        KV_SERIALIZE(height);
        KV_SERIALIZE(count);
      END_KV_SERIALIZE_MAP()
    };
    typedef epee::misc_utils::struct_init<request_t> request;

    struct response_t
    {
      std::string status;       // General RPC error code. "OK" means everything looks good.
      uint64_t emission_amount; // Amount of coinbase reward in atomic units.
      uint64_t fee_amount;      // Amount of fees in atomic units.

      BEGIN_KV_SERIALIZE_MAP()
        KV_SERIALIZE(status)
        KV_SERIALIZE(emission_amount)
        KV_SERIALIZE(fee_amount)
      END_KV_SERIALIZE_MAP()
    };
    typedef epee::misc_utils::struct_init<response_t> response;
  };

  LOKI_RPC_DOC_INTROSPECT
  // Gives an estimation on fees per kB.
  struct COMMAND_RPC_GET_BASE_FEE_ESTIMATE
  {
    struct request_t
    {
      uint64_t grace_blocks; // Optional

      BEGIN_KV_SERIALIZE_MAP()
        KV_SERIALIZE(grace_blocks)
      END_KV_SERIALIZE_MAP()
    };
    typedef epee::misc_utils::struct_init<request_t> request;

    struct response_t
    {
      std::string status;         // General RPC error code. "OK" means everything looks good.
      uint64_t fee;               // Amount of fees estimated per kB in atomic units
      uint64_t quantization_mask;
      bool untrusted;             // States if the result is obtained using the bootstrap mode, and is therefore not trusted (`true`), or when the daemon is fully synced (`false`).

      BEGIN_KV_SERIALIZE_MAP()
        KV_SERIALIZE(status)
        KV_SERIALIZE(fee)
        KV_SERIALIZE_OPT(quantization_mask, (uint64_t)1)
        KV_SERIALIZE(untrusted)
      END_KV_SERIALIZE_MAP()
    };
    typedef epee::misc_utils::struct_init<response_t> response;
  };

  LOKI_RPC_DOC_INTROSPECT
  // Display alternative chains seen by the node.
  struct COMMAND_RPC_GET_ALTERNATE_CHAINS
  {
    struct request_t
    {
      BEGIN_KV_SERIALIZE_MAP()
      END_KV_SERIALIZE_MAP()
    };
    typedef epee::misc_utils::struct_init<request_t> request;

    struct chain_info
    {
      std::string block_hash;                // The block hash of the first diverging block of this alternative chain.
      uint64_t height;                       // The block height of the first diverging block of this alternative chain.
      uint64_t length;                       // The length in blocks of this alternative chain, after divergence.
      uint64_t difficulty;                   // The cumulative difficulty of all blocks in the alternative chain.
      std::vector<std::string> block_hashes; 
      std::string main_chain_parent_block;

      BEGIN_KV_SERIALIZE_MAP()
        KV_SERIALIZE(block_hash)
        KV_SERIALIZE(height)
        KV_SERIALIZE(length)
        KV_SERIALIZE(difficulty)
        KV_SERIALIZE(block_hashes)
        KV_SERIALIZE(main_chain_parent_block)
      END_KV_SERIALIZE_MAP()
    };

    struct response_t
    {
      std::string status;           // General RPC error code. "OK" means everything looks good.
      std::list<chain_info> chains; // Array of Chains.

      BEGIN_KV_SERIALIZE_MAP()
        KV_SERIALIZE(status)
        KV_SERIALIZE(chains)
      END_KV_SERIALIZE_MAP()
    };
    typedef epee::misc_utils::struct_init<response_t> response;
  };

  LOKI_RPC_DOC_INTROSPECT
  // Update daemon.
  struct COMMAND_RPC_UPDATE
  {
    struct request_t
    {
      std::string command; // Command to use, either check or download.
      std::string path;    // Optional, path where to download the update.

      BEGIN_KV_SERIALIZE_MAP()
        KV_SERIALIZE(command);
        KV_SERIALIZE(path);
      END_KV_SERIALIZE_MAP()
    };
    typedef epee::misc_utils::struct_init<request_t> request;

    struct response_t
    {
      std::string status;   // General RPC error code. "OK" means everything looks good.
      bool update;          // States if an update is available to download (`true`) or not (`false`).
      std::string version;  // Version available for download.
      std::string user_uri;
      std::string auto_uri;
      std::string hash;
      std::string path;     // Path to download the update.

      BEGIN_KV_SERIALIZE_MAP()
        KV_SERIALIZE(status)
        KV_SERIALIZE(update)
        KV_SERIALIZE(version)
        KV_SERIALIZE(user_uri)
        KV_SERIALIZE(auto_uri)
        KV_SERIALIZE(hash)
        KV_SERIALIZE(path)
      END_KV_SERIALIZE_MAP()
    };
    typedef epee::misc_utils::struct_init<response_t> response;
  };

  LOKI_RPC_DOC_INTROSPECT
  // Relay a list of transaction IDs.
  struct COMMAND_RPC_RELAY_TX
  {
    struct request_t
    {
      std::vector<std::string> txids; // Optional, list of transactions IDs to flush from pool (all tx ids flushed if empty).

      BEGIN_KV_SERIALIZE_MAP()
        KV_SERIALIZE(txids)
      END_KV_SERIALIZE_MAP()
    };
    typedef epee::misc_utils::struct_init<request_t> request;

    struct response_t
    {
      std::string status; // General RPC error code. "OK" means everything looks good.

      BEGIN_KV_SERIALIZE_MAP()
        KV_SERIALIZE(status)
      END_KV_SERIALIZE_MAP()
    };
    typedef epee::misc_utils::struct_init<response_t> response;
  };

  LOKI_RPC_DOC_INTROSPECT
  // Get synchronisation information.
  struct COMMAND_RPC_SYNC_INFO
  {
    struct request_t
    {
      BEGIN_KV_SERIALIZE_MAP()
      END_KV_SERIALIZE_MAP()
    };
    typedef epee::misc_utils::struct_init<request_t> request;

    struct peer
    {
      connection_info info; // Structure of connection info, as defined in get_connections.

      BEGIN_KV_SERIALIZE_MAP()
        KV_SERIALIZE(info)
      END_KV_SERIALIZE_MAP()
    };

    struct span
    {
      uint64_t start_block_height; // Block height of the first block in that span.
      uint64_t nblocks;            // Number of blocks in that span.
      std::string connection_id;   // Id of connection.
      uint32_t rate;               // Connection rate.
      uint32_t speed;              // Connection speed.
      uint64_t size;               // Total number of bytes in that span's blocks (including txes).
      std::string remote_address;  // Peer address the node is downloading (or has downloaded) than span from.

      BEGIN_KV_SERIALIZE_MAP()
        KV_SERIALIZE(start_block_height)
        KV_SERIALIZE(nblocks)
        KV_SERIALIZE(connection_id)
        KV_SERIALIZE(rate)
        KV_SERIALIZE(speed)
        KV_SERIALIZE(size)
        KV_SERIALIZE(remote_address)
      END_KV_SERIALIZE_MAP()
    };

    struct response_t
    {
      std::string status;                // General RPC error code. "OK" means everything looks good. Any other value means that something went wrong.
      uint64_t height;                   // Block height.
      uint64_t target_height;            // Target height the node is syncing from (optional, absent if node is fully synced).
      uint32_t next_needed_pruning_seed;
      std::list<peer> peers;             // Array of Peer structure
      std::list<span> spans;             // Array of Span Structure.
      std::string overview;

      BEGIN_KV_SERIALIZE_MAP()
        KV_SERIALIZE(status)
        KV_SERIALIZE(height)
        KV_SERIALIZE(target_height)
        KV_SERIALIZE(next_needed_pruning_seed)
        KV_SERIALIZE(peers)
        KV_SERIALIZE(spans)
        KV_SERIALIZE(overview)
      END_KV_SERIALIZE_MAP()
    };
    typedef epee::misc_utils::struct_init<response_t> response;
  };

  LOKI_RPC_DOC_INTROSPECT
  struct COMMAND_RPC_GET_OUTPUT_DISTRIBUTION
  {
    struct request_t
    {
      std::vector<uint64_t> amounts; // Amounts to look for in atomic units.
      uint64_t from_height;          // (optional, default is 0) starting height to check from.
      uint64_t to_height;            // (optional, default is 0) ending height to check up to.
      bool cumulative;               // (optional, default is false) States if the result should be cumulative (true) or not (false).
      bool binary; 
      bool compress;

      BEGIN_KV_SERIALIZE_MAP()
        KV_SERIALIZE(amounts)
        KV_SERIALIZE_OPT(from_height, (uint64_t)0)
        KV_SERIALIZE_OPT(to_height, (uint64_t)0)
        KV_SERIALIZE_OPT(cumulative, false)
        KV_SERIALIZE_OPT(binary, true)
        KV_SERIALIZE_OPT(compress, false)
      END_KV_SERIALIZE_MAP()
    };
    typedef epee::misc_utils::struct_init<request_t> request;

    struct distribution
    {
      rpc::output_distribution_data data;
      uint64_t amount; 
      std::string compressed_data;
      bool binary;
      bool compress;

      BEGIN_KV_SERIALIZE_MAP()
        KV_SERIALIZE(amount)
        KV_SERIALIZE_N(data.start_height, "start_height")
        KV_SERIALIZE(binary)
        KV_SERIALIZE(compress)
        if (this_ref.binary)
        {
          if (is_store)
          {
            if (this_ref.compress)
            {
              const_cast<std::string&>(this_ref.compressed_data) = compress_integer_array(this_ref.data.distribution);
              KV_SERIALIZE(compressed_data)
            }
            else
              KV_SERIALIZE_CONTAINER_POD_AS_BLOB_N(data.distribution, "distribution")
          }
          else
          {
            if (this_ref.compress)
            {
              KV_SERIALIZE(compressed_data)
              const_cast<std::vector<uint64_t>&>(this_ref.data.distribution) = decompress_integer_array<uint64_t>(this_ref.compressed_data);
            }
            else
              KV_SERIALIZE_CONTAINER_POD_AS_BLOB_N(data.distribution, "distribution")
          }
        }
        else
          KV_SERIALIZE_N(data.distribution, "distribution")
        KV_SERIALIZE_N(data.base, "base")
      END_KV_SERIALIZE_MAP()
    };

    struct response_t
    {
      std::string status;                      // General RPC error code. "OK" means everything looks good.
      std::vector<distribution> distributions; // 
      bool untrusted;                          // States if the result is obtained using the bootstrap mode, and is therefore not trusted (`true`), or when the daemon is fully synced (`false`).

      BEGIN_KV_SERIALIZE_MAP()
        KV_SERIALIZE(status)
        KV_SERIALIZE(distributions)
        KV_SERIALIZE(untrusted)
      END_KV_SERIALIZE_MAP()
    };
    typedef epee::misc_utils::struct_init<response_t> response;
  };

  LOKI_RPC_DOC_INTROSPECT
  struct COMMAND_RPC_POP_BLOCKS
  {
    struct request_t
    {
      uint64_t nblocks; // Number of blocks in that span.

      BEGIN_KV_SERIALIZE_MAP()
        KV_SERIALIZE(nblocks);
      END_KV_SERIALIZE_MAP()
    };
    typedef epee::misc_utils::struct_init<request_t> request;

    struct response_t
    {
      std::string status; // General RPC error code. "OK" means everything looks good.
      uint64_t height;

      BEGIN_KV_SERIALIZE_MAP()
        KV_SERIALIZE(status)
        KV_SERIALIZE(height)
      END_KV_SERIALIZE_MAP()
    };
    typedef epee::misc_utils::struct_init<response_t> response;
  };

  LOKI_RPC_DOC_INTROSPECT
  struct COMMAND_RPC_PRUNE_BLOCKCHAIN
  {
    struct request_t
    {
      bool check;

      BEGIN_KV_SERIALIZE_MAP()
        KV_SERIALIZE_OPT(check, false)
      END_KV_SERIALIZE_MAP()
    };
    typedef epee::misc_utils::struct_init<request_t> request;

    struct response_t
    {
      uint32_t pruning_seed;
      std::string status;

      BEGIN_KV_SERIALIZE_MAP()
        KV_SERIALIZE(status)
        KV_SERIALIZE(pruning_seed)
      END_KV_SERIALIZE_MAP()
    };
    typedef epee::misc_utils::struct_init<response_t> response;
  };


  LOKI_RPC_DOC_INTROSPECT
  // Get the quorum state which is the list of public keys of the nodes 
  // who are voting, and the list of public keys of the nodes who are being tested.
  struct COMMAND_RPC_GET_QUORUM_STATE
  {
    struct request_t
    {
      uint64_t height; // The height to query the quorum state for.
      BEGIN_KV_SERIALIZE_MAP()
        KV_SERIALIZE(height)
      END_KV_SERIALIZE_MAP()
    };
    typedef epee::misc_utils::struct_init<request_t> request;

    struct response_t
    {
      std::string status;                     // Generic RPC error code. "OK" is the success value.
      std::vector<std::string> quorum_nodes;  // Array of public keys identifying service nodes which are being tested for the queried height.
      std::vector<std::string> nodes_to_test; // Array of public keys identifying service nodes which are responsible for voting on the queried height.
      bool untrusted;                         // If the result is obtained using bootstrap mode, and therefore not trusted `true`, or otherwise `false`.

      BEGIN_KV_SERIALIZE_MAP()
        KV_SERIALIZE(status)
        KV_SERIALIZE(quorum_nodes)
        KV_SERIALIZE(nodes_to_test)
        KV_SERIALIZE(untrusted)
      END_KV_SERIALIZE_MAP()
    };
    typedef epee::misc_utils::struct_init<response_t> response;
  };

  LOKI_RPC_DOC_INTROSPECT
  // Get the quorum state which is the list of public keys of the nodes 
  // who are voting, and the list of public keys of the nodes who are being tested.
  struct COMMAND_RPC_GET_QUORUM_STATE_BATCHED
  {
    struct request_t
    {
      uint64_t height_begin; // The starting height (inclusive) to query the quorum state for.
      uint64_t height_end;   // The ending height (inclusive) to query the quorum state for.

      BEGIN_KV_SERIALIZE_MAP()
        KV_SERIALIZE(height_begin)
        KV_SERIALIZE(height_end)
      END_KV_SERIALIZE_MAP()
    };
    typedef epee::misc_utils::struct_init<request_t> request;

    struct response_entry
    {
      uint64_t height;                        // The height of this quorum state that was queried.
      std::vector<std::string> quorum_nodes;  // Array of public keys identifying service nodes which are being tested for the queried height.
      std::vector<std::string> nodes_to_test; // Array of public keys identifying service nodes which are responsible for voting on the queried height.

      BEGIN_KV_SERIALIZE_MAP()
        KV_SERIALIZE(height)
        KV_SERIALIZE(quorum_nodes)
        KV_SERIALIZE(nodes_to_test)
      END_KV_SERIALIZE_MAP()
    };

    struct response_t
    {
      std::string status;                         // Generic RPC error code. "OK" is the success value.
      std::vector<response_entry> quorum_entries; // Array of quorums that was requested.
      bool untrusted;                             // If the result is obtained using bootstrap mode, and therefore not trusted `true`, or otherwise `false`.

      BEGIN_KV_SERIALIZE_MAP()
        KV_SERIALIZE(status)
        KV_SERIALIZE(quorum_entries)
        KV_SERIALIZE(untrusted)
      END_KV_SERIALIZE_MAP()
    };
    typedef epee::misc_utils::struct_init<response_t> response;
  };

  LOKI_RPC_DOC_INTROSPECT
  struct COMMAND_RPC_GET_SERVICE_NODE_REGISTRATION_CMD_RAW
  {
    struct request_t
    {
      std::vector<std::string> args; // (Developer) The arguments used in raw registration, i.e. portions
      bool make_friendly;            // Provide information about how to use the command in the result.
      uint64_t staking_requirement;  // The staking requirement to become a Service Node the registration command will be generated upon

      BEGIN_KV_SERIALIZE_MAP()
        KV_SERIALIZE(args)
        KV_SERIALIZE(make_friendly)
        KV_SERIALIZE(staking_requirement)
      END_KV_SERIALIZE_MAP()
    };
    typedef epee::misc_utils::struct_init<request_t> request;

    struct response_t
    {
      std::string status;           // Generic RPC error code. "OK" is the success value.
      std::string registration_cmd; // The command to execute in the wallet CLI to register the queried daemon as a Service Node.

      BEGIN_KV_SERIALIZE_MAP()
        KV_SERIALIZE(status)
        KV_SERIALIZE(registration_cmd)
      END_KV_SERIALIZE_MAP()
    };
    typedef epee::misc_utils::struct_init<response_t> response;
  };

  LOKI_RPC_DOC_INTROSPECT
  struct COMMAND_RPC_GET_SERVICE_NODE_REGISTRATION_CMD
  {
    struct contribution_t
    {
      std::string address; // The wallet address for the contributor
      uint64_t amount;     // The amount that the contributor will reserve in Loki atomic units towards the staking requirement

      BEGIN_KV_SERIALIZE_MAP()
        KV_SERIALIZE(address)
        KV_SERIALIZE(amount)
      END_KV_SERIALIZE_MAP()
    };

    struct request_t
    {
      std::string operator_cut;                  // The percentage of cut per reward the operator receives expressed as a string, i.e. "1.1%"
      std::vector<contribution_t> contributions; // Array of contributors for this Service Node
      uint64_t staking_requirement;              // The staking requirement to become a Service Node the registration command will be generated upon

      BEGIN_KV_SERIALIZE_MAP()
        KV_SERIALIZE(operator_cut)
        KV_SERIALIZE(contributions)
        KV_SERIALIZE(staking_requirement)
      END_KV_SERIALIZE_MAP()
    };
    typedef epee::misc_utils::struct_init<request_t> request;

    struct response_t
    {
      std::string status;           // Generic RPC error code. "OK" is the success value.
      std::string registration_cmd; // The command to execute in the wallet CLI to register the queried daemon as a Service Node.

      BEGIN_KV_SERIALIZE_MAP()
        KV_SERIALIZE(status)
        KV_SERIALIZE(registration_cmd)
      END_KV_SERIALIZE_MAP()
    };
    typedef epee::misc_utils::struct_init<response_t> response;
  };

  LOKI_RPC_DOC_INTROSPECT
  // Get the service node public key of the queried daemon. 
  // The daemon must be started in --service-node mode otherwise this RPC command will fail.
  struct COMMAND_RPC_GET_SERVICE_NODE_KEY
  {
    struct request_t
    {
      BEGIN_KV_SERIALIZE_MAP()
      END_KV_SERIALIZE_MAP()
    };
    typedef epee::misc_utils::struct_init<request_t> request;

    struct response_t
    {
      std::string service_node_pubkey; // The queried daemon's service node key.
      std::string status;              // Generic RPC error code. "OK" is the success value.

      BEGIN_KV_SERIALIZE_MAP()
        KV_SERIALIZE(service_node_pubkey)
        KV_SERIALIZE(status)
      END_KV_SERIALIZE_MAP()
    };
    typedef epee::misc_utils::struct_init<response_t> response;
  };

  LOKI_RPC_DOC_INTROSPECT
  // Get information on Service Nodes.
  struct COMMAND_RPC_GET_SERVICE_NODES
  {
    struct request_t
    {
      std::vector<std::string> service_node_pubkeys; // Array of public keys of active Service Nodes to get information about. Pass the empty array to query all Service Nodes.
      bool include_json;                             // When set, the response's as_json member is filled out.

      BEGIN_KV_SERIALIZE_MAP()
        KV_SERIALIZE(service_node_pubkeys);
        KV_SERIALIZE(include_json);
      END_KV_SERIALIZE_MAP()
    };
    typedef epee::misc_utils::struct_init<request_t> request;

    struct response_t
    {
      struct contribution
      {
        std::string key_image;         // The contribution's key image that is locked on the network.
        std::string key_image_pub_key; // The contribution's key image, public key component
        uint64_t    amount;            // The amount that is locked in this contribution.

        BEGIN_KV_SERIALIZE_MAP()
          KV_SERIALIZE(key_image)
          KV_SERIALIZE(key_image_pub_key)
          KV_SERIALIZE(amount)
        END_KV_SERIALIZE_MAP()
      };

      struct contributor
      {
        uint64_t amount;                                // The total amount of locked Loki in atomic units for this contributor.
        uint64_t reserved;                              // The amount of Loki in atomic units reserved by this contributor for this Service Node.
        std::string address;                            // The wallet address for this contributor rewards are sent to and contributions came from.
        std::vector<contribution> locked_contributions; // Array of contributions from this contributor.

        BEGIN_KV_SERIALIZE_MAP()
          KV_SERIALIZE(amount)
          KV_SERIALIZE(reserved)
          KV_SERIALIZE(address)
          KV_SERIALIZE(locked_contributions)
        END_KV_SERIALIZE_MAP()
      };

      struct entry
      {
        std::string               service_node_pubkey;           // The public key of the Service Node.
        uint64_t                  registration_height;           // The height at which the registration for the Service Node arrived on the blockchain.
        uint64_t                  requested_unlock_height;       // The height at which contributions will be released and the Service Node expires. 0 if not requested yet.
        uint64_t                  last_reward_block_height;      // The last height at which this Service Node received a reward.
        uint32_t                  last_reward_transaction_index; // When multiple Service Nodes register on the same height, the order the transaction arrive dictate the order you receive rewards.
        uint64_t                  last_uptime_proof;             // The last time this Service Node's uptime proof was relayed by atleast 1 Service Node other than itself in unix epoch time.
        std::vector<uint16_t>     service_node_version;          // The major, minor, patch version of the Service Node respectively.
        std::vector<contributor>  contributors;                  // Array of contributors, contributing to this Service Node.
        uint64_t                  total_contributed;             // The total amount of Loki in atomic units contributed to this Service Node.
        uint64_t                  total_reserved;                // The total amount of Loki in atomic units reserved in this Service Node.
        uint64_t                  staking_requirement;           // The staking requirement in atomic units that is required to be contributed to become a Service Node.
        uint64_t                  portions_for_operator;         // The operator percentage cut to take from each reward expressed in portions, see cryptonote_config.h's STAKING_PORTIONS.
        uint64_t                  swarm_id;                      // The identifier of the Service Node's current swarm.
        std::string               operator_address;              // The wallet address of the operator to which the operator cut of the staking reward is sent to.

        BEGIN_KV_SERIALIZE_MAP()
            KV_SERIALIZE(service_node_pubkey)
            KV_SERIALIZE(registration_height)
            KV_SERIALIZE(requested_unlock_height)
            KV_SERIALIZE(last_reward_block_height)
            KV_SERIALIZE(last_reward_transaction_index)
            KV_SERIALIZE(last_uptime_proof)
            KV_SERIALIZE(service_node_version)
            KV_SERIALIZE(contributors)
            KV_SERIALIZE(total_contributed)
            KV_SERIALIZE(total_reserved)
            KV_SERIALIZE(staking_requirement)
            KV_SERIALIZE(portions_for_operator)
            KV_SERIALIZE(swarm_id)
            KV_SERIALIZE(operator_address)
        END_KV_SERIALIZE_MAP()
      };

      std::vector<entry> service_node_states; // Array of service node registration information
      uint64_t    height;                     // Current block's height.
      std::string block_hash;                 // Current block's hash.
      std::string status;                     // Generic RPC error code. "OK" is the success value.
      std::string as_json;                    // If `include_json` is set in the request, this contains the json representation of the `entry` data structure


      BEGIN_KV_SERIALIZE_MAP()
        KV_SERIALIZE(service_node_states)
        KV_SERIALIZE(height)
        KV_SERIALIZE(block_hash)
        KV_SERIALIZE(status)
        KV_SERIALIZE(as_json)
      END_KV_SERIALIZE_MAP()
    };
    typedef epee::misc_utils::struct_init<response_t> response;
  };

  LOKI_RPC_DOC_INTROSPECT
  // Get the required amount of Loki to become a Service Node at the queried height. 
  // For stagenet and testnet values, ensure the daemon is started with the 
  // `--stagenet` or `--testnet` flags respectively.
  struct COMMAND_RPC_GET_STAKING_REQUIREMENT
  {
    struct request_t
    {
      uint64_t height; // The height to query the staking requirement for.

      BEGIN_KV_SERIALIZE_MAP()
        KV_SERIALIZE(height)
      END_KV_SERIALIZE_MAP()
    };
    typedef epee::misc_utils::struct_init<request_t> request;

    struct response_t
    {
      uint64_t staking_requirement; // The staking requirement in Loki, in atomic units.
      std::string status;           // Generic RPC error code. "OK" is the success value.

      BEGIN_KV_SERIALIZE_MAP()
        KV_SERIALIZE(staking_requirement)
        KV_SERIALIZE(status)
      END_KV_SERIALIZE_MAP()
    };
    typedef epee::misc_utils::struct_init<response_t> response;
  };

  LOKI_RPC_DOC_INTROSPECT
  // Get information on blacklisted Service Node key images.
  struct COMMAND_RPC_GET_SERVICE_NODE_BLACKLISTED_KEY_IMAGES
  {
    struct request_t
    {
      BEGIN_KV_SERIALIZE_MAP()
      END_KV_SERIALIZE_MAP()
    };
    typedef epee::misc_utils::struct_init<request_t> request;

    struct entry
    {
      std::string key_image;  // The key image of the transaction that is blacklisted on the network.
      uint64_t unlock_height; // The height at which the key image is removed from the blacklist and becomes spendable.

      BEGIN_KV_SERIALIZE_MAP()
        KV_SERIALIZE(key_image)
        KV_SERIALIZE(unlock_height)
      END_KV_SERIALIZE_MAP()
    };

    struct response_t
    {
      std::vector<entry> blacklist; // Array of blacklisted key images, i.e. unspendable transactions
      std::string status;           // Generic RPC error code. "OK" is the success value.

      BEGIN_KV_SERIALIZE_MAP()
        KV_SERIALIZE(blacklist)
        KV_SERIALIZE(status)
      END_KV_SERIALIZE_MAP()
    };
    typedef epee::misc_utils::struct_init<response_t> response;
  };

  LOKI_RPC_DOC_INTROSPECT
  // Get information on output blacklist.
  struct COMMAND_RPC_GET_OUTPUT_BLACKLIST
  {
    struct request_t
    {
      BEGIN_KV_SERIALIZE_MAP() 
      END_KV_SERIALIZE_MAP() 
    };
    typedef epee::misc_utils::struct_init<request_t> request;

    struct response_t
    {
      std::vector<uint64_t> blacklist; // (Developer): Array of indexes from the global output list, corresponding to blacklisted key images.
      std::string status;              // Generic RPC error code. "OK" is the success value.
      bool untrusted;                  // If the result is obtained using bootstrap mode, and therefore not trusted `true`, or otherwise `false`.

      BEGIN_KV_SERIALIZE_MAP()
        KV_SERIALIZE(blacklist)
        KV_SERIALIZE(status)
        KV_SERIALIZE(untrusted)
      END_KV_SERIALIZE_MAP()
    };
    typedef epee::misc_utils::struct_init<response_t> response;
  };
}<|MERGE_RESOLUTION|>--- conflicted
+++ resolved
@@ -454,22 +454,13 @@
       std::string pruned_as_hex; 
       std::string prunable_as_hex;
       std::string prunable_hash;
-<<<<<<< HEAD
       std::string as_json;                  // List of transaction info.
       bool in_pool;                         // States if the transaction is in pool (`true`) or included in a block (`false`).
       bool double_spend_seen;               // States if the transaction is a double-spend (`true`) or not (`false`).
       uint64_t block_height;                // Block height including the transaction.
       uint64_t block_timestamp;             // Unix time at chich the block has been added to the blockchain.
       std::vector<uint64_t> output_indices; // List of transaction indexes.
-=======
-      std::string as_json;
-      bool in_pool;
-      bool double_spend_seen;
-      uint64_t block_height;
-      uint64_t block_timestamp;
-      std::vector<uint64_t> output_indices;
       bool relayed;
->>>>>>> c8ce4217
 
       BEGIN_KV_SERIALIZE_MAP()
         KV_SERIALIZE(tx_hash)

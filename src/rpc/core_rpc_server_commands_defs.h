--- conflicted
+++ resolved
@@ -842,21 +842,6 @@
       std::string status;
       std::string reason;
       bool not_relayed;
-<<<<<<< HEAD
-=======
-      bool low_mixin;
-      bool double_spend;
-      bool invalid_input;
-      bool invalid_output;
-      bool too_big;
-      bool overspend;
-      bool fee_too_low;
-      bool not_rct;
-      bool invalid_version;
-      bool invalid_type;
-      bool key_image_locked_by_snode;
-      bool key_image_blacklisted;
->>>>>>> 3a7b6b59
       bool untrusted;
       tx_verification_context tvc;
 
@@ -864,21 +849,6 @@
         KV_SERIALIZE(status)
         KV_SERIALIZE(reason)
         KV_SERIALIZE(not_relayed)
-<<<<<<< HEAD
-=======
-        KV_SERIALIZE(low_mixin)
-        KV_SERIALIZE(double_spend)
-        KV_SERIALIZE(invalid_input)
-        KV_SERIALIZE(invalid_output)
-        KV_SERIALIZE(too_big)
-        KV_SERIALIZE(overspend)
-        KV_SERIALIZE(fee_too_low)
-        KV_SERIALIZE(not_rct)
-        KV_SERIALIZE(invalid_version)
-        KV_SERIALIZE(invalid_type)
-        KV_SERIALIZE(key_image_locked_by_snode)
-        KV_SERIALIZE(key_image_blacklisted)
->>>>>>> 3a7b6b59
         KV_SERIALIZE(untrusted)
         KV_SERIALIZE(tvc)
       END_KV_SERIALIZE_MAP()
@@ -2384,6 +2354,55 @@
     };
   };
 
+  struct COMMAND_RPC_POP_BLOCKS
+  {
+    struct request
+    {
+      uint64_t nblocks;
+
+      BEGIN_KV_SERIALIZE_MAP()
+        KV_SERIALIZE(nblocks);
+      END_KV_SERIALIZE_MAP()
+    };
+
+    struct response
+    {
+      std::string status;
+      uint64_t height;
+
+      BEGIN_KV_SERIALIZE_MAP()
+        KV_SERIALIZE(status)
+        KV_SERIALIZE(height)
+      END_KV_SERIALIZE_MAP()
+    };
+  };
+
+  struct COMMAND_RPC_PRUNE_BLOCKCHAIN
+  {
+    struct request
+    {
+      bool check;
+
+      BEGIN_KV_SERIALIZE_MAP()
+        KV_SERIALIZE_OPT(check, false)
+      END_KV_SERIALIZE_MAP()
+    };
+
+    struct response
+    {
+      uint32_t pruning_seed;
+      std::string status;
+
+      BEGIN_KV_SERIALIZE_MAP()
+        KV_SERIALIZE(status)
+        KV_SERIALIZE(pruning_seed)
+      END_KV_SERIALIZE_MAP()
+    };
+  };
+
+  //
+  // Loki
+  //
   struct COMMAND_RPC_GET_QUORUM_STATE
   {
     struct request
@@ -2526,29 +2545,6 @@
       BEGIN_KV_SERIALIZE_MAP()
         KV_SERIALIZE(service_node_pubkey)
         KV_SERIALIZE(status)
-      END_KV_SERIALIZE_MAP()
-    };
-  };
-
-  struct COMMAND_RPC_POP_BLOCKS
-  {
-    struct request
-    {
-      uint64_t nblocks;
-
-      BEGIN_KV_SERIALIZE_MAP()
-        KV_SERIALIZE(nblocks);
-      END_KV_SERIALIZE_MAP()
-    };
-
-    struct response
-    {
-      std::string status;
-      uint64_t height;
-
-      BEGIN_KV_SERIALIZE_MAP()
-        KV_SERIALIZE(status)
-        KV_SERIALIZE(height)
       END_KV_SERIALIZE_MAP()
     };
   };
@@ -2655,16 +2651,6 @@
     };
   };
 
-<<<<<<< HEAD
-  struct COMMAND_RPC_PRUNE_BLOCKCHAIN
-  {
-    struct request
-    {
-      bool check;
-
-      BEGIN_KV_SERIALIZE_MAP()
-        KV_SERIALIZE_OPT(check, false)
-=======
   struct COMMAND_RPC_GET_SERVICE_NODE_BLACKLISTED_KEY_IMAGES
   {
     struct request
@@ -2680,23 +2666,11 @@
       BEGIN_KV_SERIALIZE_MAP()
         KV_SERIALIZE(key_image)
         KV_SERIALIZE(unlock_height)
->>>>>>> 3a7b6b59
-      END_KV_SERIALIZE_MAP()
-    };
-
-    struct response
-    {
-<<<<<<< HEAD
-      uint32_t pruning_seed;
-      std::string status;
-
-      BEGIN_KV_SERIALIZE_MAP()
-        KV_SERIALIZE(status)
-        KV_SERIALIZE(pruning_seed)
-      END_KV_SERIALIZE_MAP()
-    };
-  };
-=======
+      END_KV_SERIALIZE_MAP()
+    };
+
+    struct response
+    {
       std::vector<entry> blacklist;
       std::string status;
       BEGIN_KV_SERIALIZE_MAP()
@@ -2705,6 +2679,4 @@
       END_KV_SERIALIZE_MAP()
     };
   };
-
->>>>>>> 3a7b6b59
 }
--- conflicted
+++ resolved
@@ -793,7 +793,6 @@
     NOTIFY_NEW_FLUFFY_BLOCK::request fluffy_response;
     fluffy_response.b.block = t_serializable_object_to_blob(b);
     fluffy_response.current_blockchain_height = arg.current_blockchain_height;
-<<<<<<< HEAD
 
     // NOTE: Dupe index check
     {
@@ -819,29 +818,12 @@
       }
     }
 
-=======
-    std::vector<bool> seen(b.tx_hashes.size(), false);
->>>>>>> 1d5e8f46
     for(auto& tx_idx: arg.missing_tx_indices)
     {
       if(tx_idx < b.tx_hashes.size())
       {
         MDEBUG("  tx " << b.tx_hashes[tx_idx]);
-        if (seen[tx_idx])
-        {
-          LOG_ERROR_CCONTEXT
-          (
-            "Failed to handle request NOTIFY_REQUEST_FLUFFY_MISSING_TX"
-            << ", request is asking for duplicate tx "
-            << ", tx index = " << tx_idx << ", block tx count " << b.tx_hashes.size()
-            << ", block_height = " << arg.current_blockchain_height
-            << ", dropping connection"
-          );
-          drop_connection(context, true, false);
-          return 1;
-        }
         txids.push_back(b.tx_hashes[tx_idx]);
-        seen[tx_idx] = true;
       }
       else
       {
@@ -857,7 +839,7 @@
         drop_connection(context, false, false);
         return 1;
       }
-    }    
+    }
 
     std::vector<cryptonote::transaction> txs;
     std::vector<crypto::hash> missed;
@@ -991,9 +973,6 @@
   template<class t_core>
   int t_cryptonote_protocol_handler<t_core>::handle_request_get_objects(int command, NOTIFY_REQUEST_GET_OBJECTS::request& arg, cryptonote_connection_context& context)
   {
-<<<<<<< HEAD
-    MLOG_P2P_MESSAGE("Received NOTIFY_REQUEST_GET_OBJECTS (" << arg.blocks.size() << " blocks)");
-=======
     MLOG_P2P_MESSAGE("Received NOTIFY_REQUEST_GET_OBJECTS (" << arg.blocks.size() << " blocks, " << arg.txs.size() << " txes)");
 
     if (arg.blocks.size() + arg.txs.size() > CURRENCY_PROTOCOL_MAX_OBJECT_REQUEST_COUNT)
@@ -1006,7 +985,6 @@
         return 1;
       }
 
->>>>>>> 1d5e8f46
     NOTIFY_RESPONSE_GET_OBJECTS::request rsp;
     if(!m_core.handle_get_objects(arg, rsp, context))
     {

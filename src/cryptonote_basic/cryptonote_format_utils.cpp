--- conflicted
+++ resolved
@@ -1533,24 +1533,6 @@
     return p;
   }
   //---------------------------------------------------------------
-<<<<<<< HEAD
-  bool get_block_longhash(const block& b, crypto::hash& res, uint64_t height)
-  {
-    const blobdata bd                 = get_block_hashing_blob(b);
-    const uint8_t hf_version          = b.major_version;
-    crypto::cn_slow_hash_type cn_type = cn_slow_hash_type::heavy_v1;
-
-    if (hf_version >= network_version_11_infinite_staking)
-      cn_type = cn_slow_hash_type::turtle_lite_v2;
-    else if (hf_version >= network_version_7)
-      cn_type = crypto::cn_slow_hash_type::heavy_v2;
-
-    crypto::cn_slow_hash(bd.data(), bd.size(), res, cn_type);
-    return true;
-  }
-  //---------------------------------------------------------------
-=======
->>>>>>> d8bc1fe5
   std::vector<uint64_t> relative_output_offsets_to_absolute(const std::vector<uint64_t>& off)
   {
     std::vector<uint64_t> res = off;

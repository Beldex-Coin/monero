--- conflicted
+++ resolved
@@ -324,26 +324,6 @@
 
     m_config_folder = command_line::get_arg(vm, arg_data_dir);
 
-<<<<<<< HEAD
-    auto data_dir = boost::filesystem::path(m_config_folder);
-
-    // Init Checkpoints
-    {
-      cryptonote::checkpoints checkpoints;
-      if (!checkpoints.init_default_checkpoints(m_nettype))
-      {
-        throw std::runtime_error("Failed to initialize checkpoints");
-      }
-      m_blockchain_storage.set_checkpoints(std::move(checkpoints));
-
-      boost::filesystem::path json(JSON_HASH_FILE_NAME);
-      boost::filesystem::path checkpoint_json_hashfile_fullpath = data_dir / json;
-
-      m_checkpoints_path = checkpoint_json_hashfile_fullpath.string();
-    }
-
-=======
->>>>>>> e90cab06
     test_drop_download_height(command_line::get_arg(vm, arg_test_drop_download_height));
     m_fluffy_blocks_enabled = !get_arg(vm, arg_no_fluffy_blocks);
     m_pad_transactions = get_arg(vm, arg_pad_transactions);
@@ -695,12 +675,6 @@
     block_sync_size = command_line::get_arg(vm, arg_block_sync_size);
 
     MGINFO("Loading checkpoints");
-<<<<<<< HEAD
-
-    // load json checkpoints and verify them
-    // with respect to what blocks we already have
-=======
->>>>>>> e90cab06
     CHECK_AND_ASSERT_MES(update_checkpoints(), false, "One or more checkpoints loaded from json conflicted with existing checkpoints.");
 
    // DNS versions checking
@@ -1590,11 +1564,6 @@
   bool core::handle_incoming_block(const blobdata& block_blob, const block *b, block_verification_context& bvc, bool update_miner_blocktemplate)
   {
     TRY_ENTRY();
-<<<<<<< HEAD
-=======
-    CHECK_AND_ASSERT_MES(update_checkpoints(), false, "One or more checkpoints loaded from json conflicted with existing checkpoints.");
->>>>>>> e90cab06
-
     bvc = boost::value_initialized<block_verification_context>();
 
     if (!check_incoming_block_size(block_blob))
@@ -1606,9 +1575,7 @@
     if (((size_t)-1) <= 0xffffffff && block_blob.size() >= 0x3fffffff)
       MWARNING("This block's size is " << block_blob.size() << ", closing on the 32 bit limit");
 
-    // load json & DNS checkpoints every 10min/hour respectively,
-    // and verify them with respect to what blocks we already have
-    CHECK_AND_ASSERT_MES(update_checkpoints(), false, "One or more checkpoints loaded from json or dns conflicted with existing checkpoints.");
+    CHECK_AND_ASSERT_MES(update_checkpoints(), false, "One or more checkpoints loaded from json conflicted with existing checkpoints.");
 
     block lb;
     if (!b)
@@ -1622,12 +1589,7 @@
       }
       b = &lb;
     }
-<<<<<<< HEAD
     add_new_block(*b, bvc);
-=======
-
-    add_new_block(b, bvc);
->>>>>>> e90cab06
     if(update_miner_blocktemplate && bvc.m_added_to_main_chain)
        update_miner_block_template();
     return true;

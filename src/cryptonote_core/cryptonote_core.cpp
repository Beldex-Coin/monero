--- conflicted
+++ resolved
@@ -285,12 +285,8 @@
     command_line::add_arg(desc, arg_test_dbg_lock_sleep);
     command_line::add_arg(desc, arg_offline);
     command_line::add_arg(desc, arg_disable_dns_checkpoints);
-<<<<<<< HEAD
-    command_line::add_arg(desc, arg_max_txpool_size);
+    command_line::add_arg(desc, arg_max_txpool_weight);
     command_line::add_arg(desc, arg_service_node);
-=======
-    command_line::add_arg(desc, arg_max_txpool_weight);
->>>>>>> 5ffb2ff9
 
     miner::init_options(desc);
     BlockchainDB::init_options(desc);

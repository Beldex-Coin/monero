// Copyright (c) 2014-2018, The Monero Project
// Copyright (c)      2018, The Loki Project
//
// All rights reserved.
//
// Redistribution and use in source and binary forms, with or without modification, are
// permitted provided that the following conditions are met:
//
// 1. Redistributions of source code must retain the above copyright notice, this list of
//    conditions and the following disclaimer.
//
// 2. Redistributions in binary form must reproduce the above copyright notice, this list
//    of conditions and the following disclaimer in the documentation and/or other
//    materials provided with the distribution.
//
// 3. Neither the name of the copyright holder nor the names of its contributors may be
//    used to endorse or promote products derived from this software without specific
//    prior written permission.
//
// THIS SOFTWARE IS PROVIDED BY THE COPYRIGHT HOLDERS AND CONTRIBUTORS "AS IS" AND ANY
// EXPRESS OR IMPLIED WARRANTIES, INCLUDING, BUT NOT LIMITED TO, THE IMPLIED WARRANTIES OF
// MERCHANTABILITY AND FITNESS FOR A PARTICULAR PURPOSE ARE DISCLAIMED. IN NO EVENT SHALL
// THE COPYRIGHT HOLDER OR CONTRIBUTORS BE LIABLE FOR ANY DIRECT, INDIRECT, INCIDENTAL,
// SPECIAL, EXEMPLARY, OR CONSEQUENTIAL DAMAGES (INCLUDING, BUT NOT LIMITED TO,
// PROCUREMENT OF SUBSTITUTE GOODS OR SERVICES; LOSS OF USE, DATA, OR PROFITS; OR BUSINESS
// INTERRUPTION) HOWEVER CAUSED AND ON ANY THEORY OF LIABILITY, WHETHER IN CONTRACT,
// STRICT LIABILITY, OR TORT (INCLUDING NEGLIGENCE OR OTHERWISE) ARISING IN ANY WAY OUT OF
// THE USE OF THIS SOFTWARE, EVEN IF ADVISED OF THE POSSIBILITY OF SUCH DAMAGE.
//
// Parts of this file are originally copyright (c) 2012-2013 The Cryptonote developers

#include <boost/algorithm/string.hpp>

#include "string_tools.h"
using namespace epee;

#include <unordered_set>
#include <iomanip>

#include "cryptonote_core.h"
#include "common/util.h"
#include "common/updates.h"
#include "common/download.h"
#include "common/threadpool.h"
#include "common/command_line.h"
#include "warnings.h"
#include "crypto/crypto.h"
#include "cryptonote_config.h"
#include "misc_language.h"
#include "file_io_utils.h"
#include <csignal>
#include "checkpoints/checkpoints.h"
#include "ringct/rctTypes.h"
#include "blockchain_db/blockchain_db.h"
#include "ringct/rctSigs.h"
#include "common/notify.h"
#include "version.h"
#include "wipeable_string.h"
#include "common/i18n.h"

#undef LOKI_DEFAULT_LOG_CATEGORY
#define LOKI_DEFAULT_LOG_CATEGORY "cn"

DISABLE_VS_WARNINGS(4355)

#define MERROR_VER(x) MCERROR("verify", x)

#define BAD_SEMANTICS_TXES_MAX_SIZE 100

namespace cryptonote
{
  const command_line::arg_descriptor<bool, false> arg_testnet_on  = {
    "testnet"
  , "Run on testnet. The wallet must be launched with --testnet flag."
  , false
  };
  const command_line::arg_descriptor<bool, false> arg_stagenet_on  = {
    "stagenet"
  , "Run on stagenet. The wallet must be launched with --stagenet flag."
  , false
  };
  const command_line::arg_descriptor<bool> arg_regtest_on  = {
    "regtest"
  , "Run in a regression testing mode."
  , false
  };
  const command_line::arg_descriptor<difficulty_type> arg_fixed_difficulty  = {
    "fixed-difficulty"
  , "Fixed difficulty used for testing."
  , 0
  };
  const command_line::arg_descriptor<std::string, false, true, 2> arg_data_dir = {
    "data-dir"
  , "Specify data directory"
  , tools::get_default_data_dir()
  , {{ &arg_testnet_on, &arg_stagenet_on }}
  , [](std::array<bool, 2> testnet_stagenet, bool defaulted, std::string val)->std::string {
      if (testnet_stagenet[0])
        return (boost::filesystem::path(val) / "testnet").string();
      else if (testnet_stagenet[1])
        return (boost::filesystem::path(val) / "stagenet").string();
      return val;
    }
  };
  const command_line::arg_descriptor<bool> arg_offline = {
    "offline"
  , "Do not listen for peers, nor connect to any"
  };
  const command_line::arg_descriptor<bool> arg_disable_dns_checkpoints = {
    "disable-dns-checkpoints"
  , "Do not retrieve checkpoints from DNS"
  };
  const command_line::arg_descriptor<size_t> arg_block_download_max_size  = {
    "block-download-max-size"
  , "Set maximum size of block download queue in bytes (0 for default)"
  , 0
  };

  static const command_line::arg_descriptor<bool> arg_test_drop_download = {
    "test-drop-download"
  , "For net tests: in download, discard ALL blocks instead checking/saving them (very fast)"
  };
  static const command_line::arg_descriptor<uint64_t> arg_test_drop_download_height = {
    "test-drop-download-height"
  , "Like test-drop-download but discards only after around certain height"
  , 0
  };
  static const command_line::arg_descriptor<int> arg_test_dbg_lock_sleep = {
    "test-dbg-lock-sleep"
  , "Sleep time in ms, defaults to 0 (off), used to debug before/after locking mutex. Values 100 to 1000 are good for tests."
  , 0
  };
  static const command_line::arg_descriptor<bool> arg_dns_checkpoints  = {
    "enforce-dns-checkpointing"
  , "checkpoints from DNS server will be enforced"
  , false
  };
  static const command_line::arg_descriptor<uint64_t> arg_fast_block_sync = {
    "fast-block-sync"
  , "Sync up most of the way by using embedded, known block hashes."
  , 1
  };
  static const command_line::arg_descriptor<uint64_t> arg_prep_blocks_threads = {
    "prep-blocks-threads"
  , "Max number of threads to use when preparing block hashes in groups."
  , 4
  };
  static const command_line::arg_descriptor<uint64_t> arg_show_time_stats  = {
    "show-time-stats"
  , "Show time-stats when processing blocks/txs and disk synchronization."
  , 0
  };
  static const command_line::arg_descriptor<size_t> arg_block_sync_size  = {
    "block-sync-size"
  , "How many blocks to sync at once during chain synchronization (0 = adaptive)."
  , 0
  };
  static const command_line::arg_descriptor<std::string> arg_check_updates = {
    "check-updates"
  , "Check for new versions of loki: [disabled|notify|download|update]"
  , "notify"
  };
  static const command_line::arg_descriptor<bool> arg_fluffy_blocks  = {
    "fluffy-blocks"
  , "Relay blocks as fluffy blocks (obsolete, now default)"
  , true
  };
  static const command_line::arg_descriptor<bool> arg_no_fluffy_blocks  = {
    "no-fluffy-blocks"
  , "Relay blocks as normal blocks"
  , false
  };
  static const command_line::arg_descriptor<bool> arg_pad_transactions  = {
    "pad-transactions"
  , "Pad relayed transactions to help defend against traffic volume analysis"
  , false
  };
  static const command_line::arg_descriptor<size_t> arg_max_txpool_weight  = {
    "max-txpool-weight"
  , "Set maximum txpool weight in bytes."
  , DEFAULT_TXPOOL_MAX_WEIGHT
  };
  static const command_line::arg_descriptor<bool> arg_service_node  = {
    "service-node"
  , "Run as a service node"
  };
  static const command_line::arg_descriptor<std::string> arg_block_notify = {
    "block-notify"
  , "Run a program for each new block, '%s' will be replaced by the block hash"
  , ""
  };
  static const command_line::arg_descriptor<bool> arg_prune_blockchain  = {
    "prune-blockchain"
  , "Prune blockchain"
  , false
  };
  static const command_line::arg_descriptor<std::string> arg_reorg_notify = {
    "reorg-notify"
  , "Run a program for each reorg, '%s' will be replaced by the split height, "
    "'%h' will be replaced by the new blockchain height, and '%n' will be "
    "replaced by the number of new blocks in the new chain"
  , ""
  };

  //-----------------------------------------------------------------------------------------------
  core::core(i_cryptonote_protocol* pprotocol):
              m_mempool(m_blockchain_storage),
              m_service_node_list(m_blockchain_storage),
              m_blockchain_storage(m_mempool, m_service_node_list, m_deregister_vote_pool),
              m_quorum_cop(*this),
              m_miner(this),
              m_miner_address(boost::value_initialized<account_public_address>()),
              m_starter_message_showed(false),
              m_target_blockchain_height(0),
              m_checkpoints_path(""),
              m_last_dns_checkpoints_update(0),
              m_last_json_checkpoints_update(0),
              m_disable_dns_checkpoints(false),
              m_update_download(0),
              m_nettype(UNDEFINED),
              m_update_available(false),
              m_pad_transactions(false)
  {
    m_checkpoints_updating.clear();
    set_cryptonote_protocol(pprotocol);
  }
  void core::set_cryptonote_protocol(i_cryptonote_protocol* pprotocol)
  {
    if(pprotocol)
      m_pprotocol = pprotocol;
    else
      m_pprotocol = &m_protocol_stub;
  }
  //-----------------------------------------------------------------------------------
  void core::set_checkpoints(checkpoints&& chk_pts)
  {
    m_blockchain_storage.set_checkpoints(std::move(chk_pts));
  }
  //-----------------------------------------------------------------------------------
  void core::set_checkpoints_file_path(const std::string& path)
  {
    m_checkpoints_path = path;
  }
  //-----------------------------------------------------------------------------------
  void core::set_enforce_dns_checkpoints(bool enforce_dns)
  {
    m_blockchain_storage.set_enforce_dns_checkpoints(enforce_dns);
  }
  //-----------------------------------------------------------------------------------------------
  bool core::update_checkpoints()
  {
    if (m_nettype != MAINNET || m_disable_dns_checkpoints) return true;

    if (m_checkpoints_updating.test_and_set()) return true;

    bool res = true;
    if (time(NULL) - m_last_dns_checkpoints_update >= 3600)
    {
      res = m_blockchain_storage.update_checkpoints(m_checkpoints_path, true);
      m_last_dns_checkpoints_update = time(NULL);
      m_last_json_checkpoints_update = time(NULL);
    }
    else if (time(NULL) - m_last_json_checkpoints_update >= 600)
    {
      res = m_blockchain_storage.update_checkpoints(m_checkpoints_path, false);
      m_last_json_checkpoints_update = time(NULL);
    }

    m_checkpoints_updating.clear();

    // if anything fishy happened getting new checkpoints, bring down the house
    if (!res)
    {
      graceful_exit();
    }
    return res;
  }
  //-----------------------------------------------------------------------------------
  void core::stop()
  {
    m_miner.stop();
    m_blockchain_storage.cancel();

    tools::download_async_handle handle;
    {
      boost::lock_guard<boost::mutex> lock(m_update_mutex);
      handle = m_update_download;
      m_update_download = 0;
    }
    if (handle)
      tools::download_cancel(handle);
  }
  //-----------------------------------------------------------------------------------
  void core::init_options(boost::program_options::options_description& desc)
  {
    command_line::add_arg(desc, arg_data_dir);

    command_line::add_arg(desc, arg_test_drop_download);
    command_line::add_arg(desc, arg_test_drop_download_height);

    command_line::add_arg(desc, arg_testnet_on);
    command_line::add_arg(desc, arg_stagenet_on);
    command_line::add_arg(desc, arg_regtest_on);
    command_line::add_arg(desc, arg_fixed_difficulty);
    command_line::add_arg(desc, arg_dns_checkpoints);
    command_line::add_arg(desc, arg_prep_blocks_threads);
    command_line::add_arg(desc, arg_fast_block_sync);
    command_line::add_arg(desc, arg_show_time_stats);
    command_line::add_arg(desc, arg_block_sync_size);
    command_line::add_arg(desc, arg_check_updates);
    command_line::add_arg(desc, arg_fluffy_blocks);
    command_line::add_arg(desc, arg_no_fluffy_blocks);
    command_line::add_arg(desc, arg_test_dbg_lock_sleep);
    command_line::add_arg(desc, arg_offline);
    command_line::add_arg(desc, arg_disable_dns_checkpoints);
    command_line::add_arg(desc, arg_block_download_max_size);
    command_line::add_arg(desc, arg_max_txpool_weight);
    command_line::add_arg(desc, arg_service_node);
    command_line::add_arg(desc, arg_pad_transactions);
    command_line::add_arg(desc, arg_block_notify);
    command_line::add_arg(desc, arg_prune_blockchain);
    command_line::add_arg(desc, arg_reorg_notify);

    miner::init_options(desc);
    BlockchainDB::init_options(desc);
  }
  //-----------------------------------------------------------------------------------------------
  bool core::handle_command_line(const boost::program_options::variables_map& vm)
  {
    if (m_nettype != FAKECHAIN)
    {
      const bool testnet = command_line::get_arg(vm, arg_testnet_on);
      const bool stagenet = command_line::get_arg(vm, arg_stagenet_on);
      m_nettype = testnet ? TESTNET : stagenet ? STAGENET : MAINNET;
      m_deregister_vote_pool.m_nettype = m_nettype;
    }

    m_config_folder = command_line::get_arg(vm, arg_data_dir);

    auto data_dir = boost::filesystem::path(m_config_folder);

    if (m_nettype == MAINNET)
    {
      cryptonote::checkpoints checkpoints;
      if (!checkpoints.init_default_checkpoints(m_nettype))
      {
        throw std::runtime_error("Failed to initialize checkpoints");
      }
      set_checkpoints(std::move(checkpoints));

      boost::filesystem::path json(JSON_HASH_FILE_NAME);
      boost::filesystem::path checkpoint_json_hashfile_fullpath = data_dir / json;

      set_checkpoints_file_path(checkpoint_json_hashfile_fullpath.string());
    }


    set_enforce_dns_checkpoints(command_line::get_arg(vm, arg_dns_checkpoints));
    test_drop_download_height(command_line::get_arg(vm, arg_test_drop_download_height));
    m_fluffy_blocks_enabled = !get_arg(vm, arg_no_fluffy_blocks);
    m_pad_transactions = get_arg(vm, arg_pad_transactions);
    m_offline = get_arg(vm, arg_offline);
    m_disable_dns_checkpoints = get_arg(vm, arg_disable_dns_checkpoints);
    if (!command_line::is_arg_defaulted(vm, arg_fluffy_blocks))
      MWARNING(arg_fluffy_blocks.name << " is obsolete, it is now default");

    if (command_line::get_arg(vm, arg_test_drop_download) == true)
      test_drop_download();

    m_service_node = command_line::get_arg(vm, arg_service_node);

    epee::debug::g_test_dbg_lock_sleep() = command_line::get_arg(vm, arg_test_dbg_lock_sleep);

    return true;
  }
  //-----------------------------------------------------------------------------------------------
  uint64_t core::get_current_blockchain_height() const
  {
    return m_blockchain_storage.get_current_blockchain_height();
  }
  //-----------------------------------------------------------------------------------------------
  void core::get_blockchain_top(uint64_t& height, crypto::hash& top_id) const
  {
    top_id = m_blockchain_storage.get_tail_id(height);
  }
  //-----------------------------------------------------------------------------------------------
  bool core::get_blocks(uint64_t start_offset, size_t count, std::vector<std::pair<cryptonote::blobdata,block>>& blocks, std::vector<cryptonote::blobdata>& txs) const
  {
    return m_blockchain_storage.get_blocks(start_offset, count, blocks, txs);
  }
  //-----------------------------------------------------------------------------------------------
  bool core::get_blocks(uint64_t start_offset, size_t count, std::vector<std::pair<cryptonote::blobdata,block>>& blocks) const
  {
    return m_blockchain_storage.get_blocks(start_offset, count, blocks);
  }
  //-----------------------------------------------------------------------------------------------
  bool core::get_blocks(uint64_t start_offset, size_t count, std::vector<block>& blocks) const
  {
    std::vector<std::pair<cryptonote::blobdata, cryptonote::block>> bs;
    if (!m_blockchain_storage.get_blocks(start_offset, count, bs))
      return false;
    for (const auto &b: bs)
      blocks.push_back(b.second);
    return true;
  }
  //-----------------------------------------------------------------------------------------------
  bool core::get_transactions(const std::vector<crypto::hash>& txs_ids, std::vector<cryptonote::blobdata>& txs, std::vector<crypto::hash>& missed_txs) const
  {
    return m_blockchain_storage.get_transactions_blobs(txs_ids, txs, missed_txs);
  }
  //-----------------------------------------------------------------------------------------------
  bool core::get_split_transactions_blobs(const std::vector<crypto::hash>& txs_ids, std::vector<std::tuple<crypto::hash, cryptonote::blobdata, crypto::hash, cryptonote::blobdata>>& txs, std::vector<crypto::hash>& missed_txs) const
  {
    return m_blockchain_storage.get_split_transactions_blobs(txs_ids, txs, missed_txs);
  }
  //-----------------------------------------------------------------------------------------------
  bool core::get_txpool_backlog(std::vector<tx_backlog_entry>& backlog) const
  {
    m_mempool.get_transaction_backlog(backlog);
    return true;
  }
  //-----------------------------------------------------------------------------------------------
  bool core::get_transactions(const std::vector<crypto::hash>& txs_ids, std::vector<transaction>& txs, std::vector<crypto::hash>& missed_txs) const
  {
    return m_blockchain_storage.get_transactions(txs_ids, txs, missed_txs);
  }
  //-----------------------------------------------------------------------------------------------
  bool core::get_alternative_blocks(std::vector<block>& blocks) const
  {
    return m_blockchain_storage.get_alternative_blocks(blocks);
  }
  //-----------------------------------------------------------------------------------------------
  size_t core::get_alternative_blocks_count() const
  {
    return m_blockchain_storage.get_alternative_blocks_count();
  }
  //-----------------------------------------------------------------------------------------------
  bool core::init(const boost::program_options::variables_map& vm, const cryptonote::test_options *test_options, const GetCheckpointsCallback& get_checkpoints/* = nullptr */)
  {
    start_time = std::time(nullptr);

    const bool regtest = command_line::get_arg(vm, arg_regtest_on);
    if (test_options != NULL || regtest)
    {
      m_nettype = FAKECHAIN;
    }
    bool r = handle_command_line(vm);

    std::string db_type = command_line::get_arg(vm, cryptonote::arg_db_type);
    std::string db_sync_mode = command_line::get_arg(vm, cryptonote::arg_db_sync_mode);
    bool db_salvage = command_line::get_arg(vm, cryptonote::arg_db_salvage) != 0;
    bool fast_sync = command_line::get_arg(vm, arg_fast_block_sync) != 0;
    uint64_t blocks_threads = command_line::get_arg(vm, arg_prep_blocks_threads);
    std::string check_updates_string = command_line::get_arg(vm, arg_check_updates);
    size_t max_txpool_weight = command_line::get_arg(vm, arg_max_txpool_weight);
    bool prune_blockchain = command_line::get_arg(vm, arg_prune_blockchain);

    if (m_service_node)
    {
      r = init_service_node_key();
      CHECK_AND_ASSERT_MES(r, false, "Failed to create or load service node key");
      m_service_node_list.set_my_service_node_keys(&m_service_node_pubkey);
    }

    boost::filesystem::path folder(m_config_folder);
    if (m_nettype == FAKECHAIN)
      folder /= "fake";

    // make sure the data directory exists, and try to lock it
    CHECK_AND_ASSERT_MES (boost::filesystem::exists(folder) || boost::filesystem::create_directories(folder), false,
      std::string("Failed to create directory ").append(folder.string()).c_str());

    // check for blockchain.bin
    try
    {
      const boost::filesystem::path old_files = folder;
      if (boost::filesystem::exists(old_files / "blockchain.bin"))
      {
        MWARNING("Found old-style blockchain.bin in " << old_files.string());
        MWARNING("Loki now uses a new format. You can either remove blockchain.bin to start syncing");
        MWARNING("the blockchain anew, or use loki-blockchain-export and loki-blockchain-import to");
        MWARNING("convert your existing blockchain.bin to the new format. See README.md for instructions.");
        return false;
      }
    }
    // folder might not be a directory, etc, etc
    catch (...) { }

    std::unique_ptr<BlockchainDB> db(new_db(db_type));
    if (db == NULL)
    {
      LOG_ERROR("Attempted to use non-existent database type");
      return false;
    }

    folder /= db->get_db_name();
    MGINFO("Loading blockchain from folder " << folder.string() << " ...");

    const std::string filename = folder.string();
    // default to fast:async:1 if overridden
    blockchain_db_sync_mode sync_mode = db_defaultsync;
    bool sync_on_blocks = true;
    uint64_t sync_threshold = 1;

    if (m_nettype == FAKECHAIN)
    {
      // reset the db by removing the database file before opening it
      if (!db->remove_data_file(filename))
      {
        MERROR("Failed to remove data file in " << filename);
        return false;
      }
    }

    try
    {
      uint64_t db_flags = 0;

      std::vector<std::string> options;
      boost::trim(db_sync_mode);
      boost::split(options, db_sync_mode, boost::is_any_of(" :"));
      const bool db_sync_mode_is_default = command_line::is_arg_defaulted(vm, cryptonote::arg_db_sync_mode);

      for(const auto &option : options)
        MDEBUG("option: " << option);

      // default to fast:async:1
      uint64_t DEFAULT_FLAGS = DBF_FAST;

      if(options.size() == 0)
      {
        // default to fast:async:1
        db_flags = DEFAULT_FLAGS;
      }

      bool safemode = false;
      if(options.size() >= 1)
      {
        if(options[0] == "safe")
        {
          safemode = true;
          db_flags = DBF_SAFE;
          sync_mode = db_sync_mode_is_default ? db_defaultsync : db_nosync;
        }
        else if(options[0] == "fast")
        {
          db_flags = DBF_FAST;
          sync_mode = db_sync_mode_is_default ? db_defaultsync : db_async;
        }
        else if(options[0] == "fastest")
        {
          db_flags = DBF_FASTEST;
          sync_threshold = 1000; // default to fastest:async:1000
          sync_mode = db_sync_mode_is_default ? db_defaultsync : db_async;
        }
        else
          db_flags = DEFAULT_FLAGS;
      }

      if(options.size() >= 2 && !safemode)
      {
        if(options[1] == "sync")
          sync_mode = db_sync_mode_is_default ? db_defaultsync : db_sync;
        else if(options[1] == "async")
          sync_mode = db_sync_mode_is_default ? db_defaultsync : db_async;
      }

      if(options.size() >= 3 && !safemode)
      {
        char *endptr;
        uint64_t threshold = strtoull(options[2].c_str(), &endptr, 0);
        if (*endptr == '\0' || !strcmp(endptr, "blocks"))
        {
          sync_on_blocks = true;
          sync_threshold = threshold;
        }
        else if (!strcmp(endptr, "bytes"))
        {
          sync_on_blocks = false;
          sync_threshold = threshold;
        }
        else
        {
          LOG_ERROR("Invalid db sync mode: " << options[2]);
          return false;
        }
      }

      if (db_salvage)
        db_flags |= DBF_SALVAGE;

      db->open(filename, db_flags);
      if(!db->m_open)
        return false;
    }
    catch (const DB_ERROR& e)
    {
      LOG_ERROR("Error opening database: " << e.what());
      return false;
    }

    m_blockchain_storage.set_user_options(blocks_threads,
        sync_on_blocks, sync_threshold, sync_mode, fast_sync);

    try
    {
      if (!command_line::is_arg_defaulted(vm, arg_block_notify))
        m_blockchain_storage.set_block_notify(std::shared_ptr<tools::Notify>(new tools::Notify(command_line::get_arg(vm, arg_block_notify).c_str())));
    }
    catch (const std::exception &e)
    {
      MERROR("Failed to parse block notify spec");
    }

<<<<<<< HEAD
    const std::vector<std::pair<uint8_t, uint64_t>> regtest_hard_forks = {std::make_pair(1, 0), std::make_pair(Blockchain::get_hard_fork_heights(MAINNET).back().version, 1), std::make_pair(0, 0)};
=======
    try
    {
      if (!command_line::is_arg_defaulted(vm, arg_reorg_notify))
        m_blockchain_storage.set_reorg_notify(std::shared_ptr<tools::Notify>(new tools::Notify(command_line::get_arg(vm, arg_reorg_notify).c_str())));
    }
    catch (const std::exception &e)
    {
      MERROR("Failed to parse reorg notify spec");
    }

    const std::pair<uint8_t, uint64_t> regtest_hard_forks[3] = {std::make_pair(1, 0), std::make_pair(Blockchain::get_hard_fork_heights(MAINNET).back().version, 1), std::make_pair(0, 0)};
>>>>>>> 227bf140
    const cryptonote::test_options regtest_test_options = {
      regtest_hard_forks
    };
    const difficulty_type fixed_difficulty = command_line::get_arg(vm, arg_fixed_difficulty);

    BlockchainDB *initialized_db = db.release();
    m_service_node_list.set_db_pointer(initialized_db);
    m_service_node_list.register_hooks(m_quorum_cop);
    r = m_blockchain_storage.init(initialized_db, m_nettype, m_offline, regtest ? &regtest_test_options : test_options, fixed_difficulty, get_checkpoints);

    r = m_mempool.init(max_txpool_weight);
    CHECK_AND_ASSERT_MES(r, false, "Failed to initialize memory pool");

    // now that we have a valid m_blockchain_storage, we can clean out any
    // transactions in the pool that do not conform to the current fork
    m_mempool.validate(m_blockchain_storage.get_current_hard_fork_version());

    bool show_time_stats = command_line::get_arg(vm, arg_show_time_stats) != 0;
    m_blockchain_storage.set_show_time_stats(show_time_stats);
    CHECK_AND_ASSERT_MES(r, false, "Failed to initialize blockchain storage");

    block_sync_size = command_line::get_arg(vm, arg_block_sync_size);

    MGINFO("Loading checkpoints");

    // load json & DNS checkpoints, and verify them
    // with respect to what blocks we already have
    CHECK_AND_ASSERT_MES(update_checkpoints(), false, "One or more checkpoints loaded from json or dns conflicted with existing checkpoints.");

   // DNS versions checking
    if (check_updates_string == "disabled")
      check_updates_level = UPDATES_DISABLED;
    else if (check_updates_string == "notify")
      check_updates_level = UPDATES_NOTIFY;
    else if (check_updates_string == "download")
      check_updates_level = UPDATES_DOWNLOAD;
    else if (check_updates_string == "update")
      check_updates_level = UPDATES_UPDATE;
    else {
      MERROR("Invalid argument to --dns-versions-check: " << check_updates_string);
      return false;
    }

    r = m_miner.init(vm, m_nettype);
    CHECK_AND_ASSERT_MES(r, false, "Failed to initialize miner instance");

    if (prune_blockchain)
    {
      // display a message if the blockchain is not pruned yet
      if (m_blockchain_storage.get_current_blockchain_height() > 1 && !m_blockchain_storage.get_blockchain_pruning_seed())
        MGINFO("Pruning blockchain...");
      CHECK_AND_ASSERT_MES(m_blockchain_storage.prune_blockchain(), false, "Failed to prune blockchain");
    }

    return load_state_data();
  }
  //-----------------------------------------------------------------------------------------------
  bool core::init_service_node_key()
  {
    std::string keypath = m_config_folder + "/key";
    if (epee::file_io_utils::is_file_exist(keypath))
    {
      std::string keystr;
      bool r = epee::file_io_utils::load_file_to_string(keypath, keystr);
      memcpy(&unwrap(unwrap(m_service_node_key)), keystr.data(), sizeof(m_service_node_key));
      wipeable_string wipe(keystr);
      CHECK_AND_ASSERT_MES(r, false, "failed to load service node key from file");

      r = crypto::secret_key_to_public_key(m_service_node_key, m_service_node_pubkey);
      CHECK_AND_ASSERT_MES(r, false, "failed to generate pubkey from secret key");
    }
    else
    {
      cryptonote::keypair keypair = keypair::generate(hw::get_device("default"));
      m_service_node_pubkey = keypair.pub;
      m_service_node_key = keypair.sec;

      std::string keystr(reinterpret_cast<const char *>(&m_service_node_key), sizeof(m_service_node_key));
      bool r = epee::file_io_utils::save_string_to_file(keypath, keystr);
      wipeable_string wipe(keystr);
      CHECK_AND_ASSERT_MES(r, false, "failed to save service node key to file");

      using namespace boost::filesystem;
      permissions(keypath, owner_read);
    }

    MGINFO_YELLOW("Service node pubkey is " << epee::string_tools::pod_to_hex(m_service_node_pubkey));

    return true;
  }
  //-----------------------------------------------------------------------------------------------
  bool core::set_genesis_block(const block& b)
  {
    return m_blockchain_storage.reset_and_set_genesis_block(b);
  }
  //-----------------------------------------------------------------------------------------------
  bool core::load_state_data()
  {
    // may be some code later
    return true;
  }
  //-----------------------------------------------------------------------------------------------
  bool core::deinit()
  {
    m_service_node_list.store();
    m_service_node_list.set_db_pointer(nullptr);
    m_miner.stop();
    m_mempool.deinit();
    m_blockchain_storage.deinit();
    return true;
  }
  //-----------------------------------------------------------------------------------------------
  void core::test_drop_download()
  {
    m_test_drop_download = false;
  }
  //-----------------------------------------------------------------------------------------------
  void core::test_drop_download_height(uint64_t height)
  {
    m_test_drop_download_height = height;
  }
  //-----------------------------------------------------------------------------------------------
  bool core::get_test_drop_download() const
  {
    return m_test_drop_download;
  }
  //-----------------------------------------------------------------------------------------------
  bool core::get_test_drop_download_height() const
  {
    if (m_test_drop_download_height == 0)
      return true;

    if (get_blockchain_storage().get_current_blockchain_height() <= m_test_drop_download_height)
      return true;

    return false;
  }
  //-----------------------------------------------------------------------------------------------
  bool core::handle_incoming_tx_pre(const blobdata& tx_blob, tx_verification_context& tvc, cryptonote::transaction &tx, crypto::hash &tx_hash, crypto::hash &tx_prefixt_hash, bool keeped_by_block, bool relayed, bool do_not_relay)
  {
    tvc = boost::value_initialized<tx_verification_context>();

    if(tx_blob.size() > get_max_tx_size())
    {
      LOG_PRINT_L1("WRONG TRANSACTION BLOB, too big size " << tx_blob.size() << ", rejected");
      tvc.m_verifivation_failed = true;
      tvc.m_too_big = true;
      return false;
    }

    tx_hash = crypto::null_hash;
    tx_prefixt_hash = crypto::null_hash;

    if(!parse_tx_from_blob(tx, tx_hash, tx_prefixt_hash, tx_blob))
    {
      LOG_PRINT_L1("WRONG TRANSACTION BLOB, Failed to parse, rejected");
      tvc.m_verifivation_failed = true;
      return false;
    }
    //std::cout << "!"<< tx.vin.size() << std::endl;

    bad_semantics_txes_lock.lock();
    for (int idx = 0; idx < 2; ++idx)
    {
      if (bad_semantics_txes[idx].find(tx_hash) != bad_semantics_txes[idx].end())
      {
        bad_semantics_txes_lock.unlock();
        LOG_PRINT_L1("Transaction already seen with bad semantics, rejected");
        tvc.m_verifivation_failed = true;
        return false;
      }
    }
    bad_semantics_txes_lock.unlock();

    int version = m_blockchain_storage.get_current_hard_fork_version();
    unsigned int max_tx_version = (version == 1) ? 1 : (version < 9)
      ? transaction::version_2
      : transaction::version_3_per_output_unlock_times;

    if (tx.version == 0 || tx.version > max_tx_version)
    {
      tvc.m_verifivation_failed = true;
      return false;
    }

    return true;
  }
  //-----------------------------------------------------------------------------------------------
  bool core::handle_incoming_tx_post(const blobdata& tx_blob, tx_verification_context& tvc, cryptonote::transaction &tx, crypto::hash &tx_hash, crypto::hash &tx_prefixt_hash, bool keeped_by_block, bool relayed, bool do_not_relay)
  {
    if(!check_tx_syntax(tx))
    {
      LOG_PRINT_L1("WRONG TRANSACTION BLOB, Failed to check tx " << tx_hash << " syntax, rejected");
      tvc.m_verifivation_failed = true;
      return false;
    }

    return true;
  }
  //-----------------------------------------------------------------------------------------------
  void core::set_semantics_failed(const crypto::hash &tx_hash)
  {
    LOG_PRINT_L1("WRONG TRANSACTION BLOB, Failed to check tx " << tx_hash << " semantic, rejected");
    bad_semantics_txes_lock.lock();
    bad_semantics_txes[0].insert(tx_hash);
    if (bad_semantics_txes[0].size() >= BAD_SEMANTICS_TXES_MAX_SIZE)
    {
      std::swap(bad_semantics_txes[0], bad_semantics_txes[1]);
      bad_semantics_txes[0].clear();
    }
    bad_semantics_txes_lock.unlock();
  }
  //-----------------------------------------------------------------------------------------------
  static bool is_canonical_bulletproof_layout(const std::vector<rct::Bulletproof> &proofs)
  {
    if (proofs.size() != 1)
      return false;
    const size_t sz = proofs[0].V.size();
    if (sz == 0 || sz > BULLETPROOF_MAX_OUTPUTS)
      return false;
    return true;
  }
  //-----------------------------------------------------------------------------------------------
  bool core::handle_incoming_tx_accumulated_batch(std::vector<tx_verification_batch_info> &tx_info, bool keeped_by_block)
  {
    bool ret = true;
    if (keeped_by_block && get_blockchain_storage().is_within_compiled_block_hash_area())
    {
      MTRACE("Skipping semantics check for tx kept by block in embedded hash area");
      return true;
    }

    std::vector<const rct::rctSig*> rvv;
    for (size_t n = 0; n < tx_info.size(); ++n)
    {
      if (!check_tx_semantic(*tx_info[n].tx, keeped_by_block))
      {
        set_semantics_failed(tx_info[n].tx_hash);
        tx_info[n].tvc.m_verifivation_failed = true;
        tx_info[n].result = false;
        continue;
      }

      if (tx_info[n].tx->version < 2 || tx_info[n].tx->is_deregister_tx())
        continue;
      const rct::rctSig &rv = tx_info[n].tx->rct_signatures;
      switch (rv.type) {
        case rct::RCTTypeNull:
          // coinbase should not come here, so we reject for all other types
          MERROR_VER("Unexpected Null rctSig type");
          set_semantics_failed(tx_info[n].tx_hash);
          tx_info[n].tvc.m_verifivation_failed = true;
          tx_info[n].result = false;
          break;
        case rct::RCTTypeSimple:
          if (!rct::verRctSemanticsSimple(rv))
          {
            MERROR_VER("rct signature semantics check failed");
            set_semantics_failed(tx_info[n].tx_hash);
            tx_info[n].tvc.m_verifivation_failed = true;
            tx_info[n].result = false;
            break;
          }
          break;
        case rct::RCTTypeFull:
          if (!rct::verRct(rv, true))
          {
            MERROR_VER("rct signature semantics check failed");
            set_semantics_failed(tx_info[n].tx_hash);
            tx_info[n].tvc.m_verifivation_failed = true;
            tx_info[n].result = false;
            break;
          }
          break;
        case rct::RCTTypeBulletproof:
        case rct::RCTTypeBulletproof2:
          if (!is_canonical_bulletproof_layout(rv.p.bulletproofs))
          {
            MERROR_VER("Bulletproof does not have canonical form");
            set_semantics_failed(tx_info[n].tx_hash);
            tx_info[n].tvc.m_verifivation_failed = true;
            tx_info[n].result = false;
            break;
          }
          rvv.push_back(&rv); // delayed batch verification
          break;
        default:
          MERROR_VER("Unknown rct type: " << rv.type);
          set_semantics_failed(tx_info[n].tx_hash);
          tx_info[n].tvc.m_verifivation_failed = true;
          tx_info[n].result = false;
          break;
      }
    }
    if (!rvv.empty() && !rct::verRctSemanticsSimple(rvv))
    {
      LOG_PRINT_L1("One transaction among this group has bad semantics, verifying one at a time");
      ret = false;
      const bool assumed_bad = rvv.size() == 1; // if there's only one tx, it must be the bad one
      for (size_t n = 0; n < tx_info.size(); ++n)
      {
        if (!tx_info[n].result)
          continue;
        if (tx_info[n].tx->rct_signatures.type != rct::RCTTypeBulletproof && tx_info[n].tx->rct_signatures.type != rct::RCTTypeBulletproof2)
          continue;
        if (assumed_bad || !rct::verRctSemanticsSimple(tx_info[n].tx->rct_signatures))
        {
          set_semantics_failed(tx_info[n].tx_hash);
          tx_info[n].tvc.m_verifivation_failed = true;
          tx_info[n].result = false;
        }
      }
    }

    return ret;
  }
  //-----------------------------------------------------------------------------------------------
  bool core::handle_incoming_txs(const std::vector<blobdata>& tx_blobs, std::vector<tx_verification_context>& tvc, bool keeped_by_block, bool relayed, bool do_not_relay)
  {
    TRY_ENTRY();
    CRITICAL_REGION_LOCAL(m_incoming_tx_lock);

    struct result { bool res; cryptonote::transaction tx; crypto::hash hash; crypto::hash prefix_hash; };
    std::vector<result> results(tx_blobs.size());

    tvc.resize(tx_blobs.size());
    tools::threadpool& tpool = tools::threadpool::getInstance();
    tools::threadpool::waiter waiter;
    std::vector<blobdata>::const_iterator it = tx_blobs.begin();
    for (size_t i = 0; i < tx_blobs.size(); i++, ++it) {
      tpool.submit(&waiter, [&, i, it] {
        try
        {
          results[i].res = handle_incoming_tx_pre(*it, tvc[i], results[i].tx, results[i].hash, results[i].prefix_hash, keeped_by_block, relayed, do_not_relay);
        }
        catch (const std::exception &e)
        {
          MERROR_VER("Exception in handle_incoming_tx_pre: " << e.what());
          results[i].res = false;
        }
      });
    }
    waiter.wait(&tpool);
    it = tx_blobs.begin();
    std::vector<bool> already_have(tx_blobs.size(), false);
    for (size_t i = 0; i < tx_blobs.size(); i++, ++it) {
      if (!results[i].res)
        continue;
      if(m_mempool.have_tx(results[i].hash))
      {
        LOG_PRINT_L2("tx " << results[i].hash << "already have transaction in tx_pool");
        already_have[i] = true;
      }
      else if(m_blockchain_storage.have_tx(results[i].hash))
      {
        LOG_PRINT_L2("tx " << results[i].hash << " already have transaction in blockchain");
        already_have[i] = true;
      }
      else
      {
        tpool.submit(&waiter, [&, i, it] {
          try
          {
            results[i].res = handle_incoming_tx_post(*it, tvc[i], results[i].tx, results[i].hash, results[i].prefix_hash, keeped_by_block, relayed, do_not_relay);
          }
          catch (const std::exception &e)
          {
            MERROR_VER("Exception in handle_incoming_tx_post: " << e.what());
            results[i].res = false;
          }
        });
      }
    }
    waiter.wait(&tpool);

    std::vector<tx_verification_batch_info> tx_info;
    tx_info.reserve(tx_blobs.size());
    for (size_t i = 0; i < tx_blobs.size(); i++) {
      if (!results[i].res || already_have[i])
        continue;
      tx_info.push_back({&results[i].tx, results[i].hash, tvc[i], results[i].res});
    }
    if (!tx_info.empty())
      handle_incoming_tx_accumulated_batch(tx_info, keeped_by_block);

    bool ok = true;
    it = tx_blobs.begin();
    for (size_t i = 0; i < tx_blobs.size(); i++, ++it) {
      if (!results[i].res)
      {
        ok = false;
        continue;
      }
      if (keeped_by_block)
        get_blockchain_storage().on_new_tx_from_block(results[i].tx);
      if (already_have[i])
        continue;

      const size_t weight = get_transaction_weight(results[i].tx, it->size());
      ok &= add_new_tx(results[i].tx, results[i].hash, tx_blobs[i], results[i].prefix_hash, weight, tvc[i], keeped_by_block, relayed, do_not_relay);
      if(tvc[i].m_verifivation_failed)
      {
        MERROR_VER("Transaction verification failed: " << results[i].hash);
      }
      else if(tvc[i].m_verifivation_impossible)
      {
        MERROR_VER("Transaction verification impossible: " << results[i].hash);
      }

      if(tvc[i].m_added_to_pool)
        MDEBUG("tx added: " << results[i].hash);
    }
    return ok;

    CATCH_ENTRY_L0("core::handle_incoming_txs()", false);
  }
  //-----------------------------------------------------------------------------------------------
  bool core::handle_incoming_tx(const blobdata& tx_blob, tx_verification_context& tvc, bool keeped_by_block, bool relayed, bool do_not_relay)
  {
    std::vector<cryptonote::blobdata> tx_blobs;
    tx_blobs.push_back(tx_blob);
    std::vector<tx_verification_context> tvcv(1);
    bool r = handle_incoming_txs(tx_blobs, tvcv, keeped_by_block, relayed, do_not_relay);
    tvc = tvcv[0];
    return r;
  }
  //-----------------------------------------------------------------------------------------------
  bool core::get_stat_info(core_stat_info& st_inf) const
  {
    st_inf.mining_speed = m_miner.get_speed();
    st_inf.alternative_blocks = m_blockchain_storage.get_alternative_blocks_count();
    st_inf.blockchain_height = m_blockchain_storage.get_current_blockchain_height();
    st_inf.tx_pool_size = m_mempool.get_transactions_count();
    st_inf.top_block_id_str = epee::string_tools::pod_to_hex(m_blockchain_storage.get_tail_id());
    return true;
  }

  //-----------------------------------------------------------------------------------------------
  bool core::check_tx_semantic(const transaction& tx, bool keeped_by_block) const
  {
    if (tx.is_deregister_tx())
    {
      if (tx.vin.size() != 0)
      {
        MERROR_VER("tx version deregister must have 0 inputs, received: " << tx.vin.size() << ", rejected for tx id = " << get_transaction_hash(tx));
        return false;
      }
    }
    else if (!tx.vin.size())
    {
      MERROR_VER("tx with empty inputs, rejected for tx id= " << get_transaction_hash(tx));
      return false;
    }

    if(!check_inputs_types_supported(tx))
    {
      MERROR_VER("unsupported input types for tx id= " << get_transaction_hash(tx));
      return false;
    }

    if(!check_outs_valid(tx))
    {
      MERROR_VER("tx with invalid outputs, rejected for tx id= " << get_transaction_hash(tx));
      return false;
    }

    if (tx.version >= transaction::version_2)
    {
      if (tx.rct_signatures.outPk.size() != tx.vout.size())
      {
        MERROR_VER("tx with mismatched vout/outPk count, rejected for tx id= " << get_transaction_hash(tx));
        return false;
      }
    }

    if(!check_money_overflow(tx))
    {
      MERROR_VER("tx has money overflow, rejected for tx id= " << get_transaction_hash(tx));
      return false;
    }

    if (tx.version == transaction::version_1)
    {
      uint64_t amount_in = 0;
      get_inputs_money_amount(tx, amount_in);
      uint64_t amount_out = get_outs_money_amount(tx);

      if(amount_in <= amount_out)
      {
        MERROR_VER("tx with wrong amounts: ins " << amount_in << ", outs " << amount_out << ", rejected for tx id= " << get_transaction_hash(tx));
        return false;
      }
    }

    if(!keeped_by_block && get_transaction_weight(tx) >= m_blockchain_storage.get_current_cumulative_block_weight_limit() - CRYPTONOTE_COINBASE_BLOB_RESERVED_SIZE)
    {
      MERROR_VER("tx is too large " << get_transaction_weight(tx) << ", expected not bigger than " << m_blockchain_storage.get_current_cumulative_block_weight_limit() - CRYPTONOTE_COINBASE_BLOB_RESERVED_SIZE);
      return false;
    }

    if(!check_tx_inputs_keyimages_diff(tx))
    {
      MERROR_VER("tx uses a single key image more than once");
      return false;
    }

    if (!check_tx_inputs_ring_members_diff(tx))
    {
      MERROR_VER("tx uses duplicate ring members");
      return false;
    }

    if (!check_tx_inputs_keyimages_domain(tx))
    {
      MERROR_VER("tx uses key image not in the valid domain");
      return false;
    }

    return true;
  }
  //-----------------------------------------------------------------------------------------------
  bool core::is_key_image_spent(const crypto::key_image &key_image) const
  {
    return m_blockchain_storage.have_tx_keyimg_as_spent(key_image);
  }
  //-----------------------------------------------------------------------------------------------
  bool core::are_key_images_spent(const std::vector<crypto::key_image>& key_im, std::vector<bool> &spent) const
  {
    spent.clear();
    for(auto& ki: key_im)
    {
      spent.push_back(m_blockchain_storage.have_tx_keyimg_as_spent(ki));
    }
    return true;
  }
  //-----------------------------------------------------------------------------------------------
  size_t core::get_block_sync_size(uint64_t height) const
  {
    static const uint64_t quick_height = m_nettype == TESTNET ? 801219 : m_nettype == MAINNET ? 1220516 : 0;
    if (block_sync_size > 0)
      return block_sync_size;
    if (height >= quick_height)
      return BLOCKS_SYNCHRONIZING_DEFAULT_COUNT;
    return BLOCKS_SYNCHRONIZING_DEFAULT_COUNT_PRE_V4;
  }
  //-----------------------------------------------------------------------------------------------
  bool core::are_key_images_spent_in_pool(const std::vector<crypto::key_image>& key_im, std::vector<bool> &spent) const
  {
    spent.clear();

    return m_mempool.check_for_key_images(key_im, spent);
  }
  //-----------------------------------------------------------------------------------------------
  std::pair<uint64_t, uint64_t> core::get_coinbase_tx_sum(const uint64_t start_offset, const size_t count)
  {
    uint64_t emission_amount = 0;
    uint64_t total_fee_amount = 0;
    if (count)
    {
      const uint64_t end = start_offset + count - 1;
      m_blockchain_storage.for_blocks_range(start_offset, end,
        [this, &emission_amount, &total_fee_amount](uint64_t, const crypto::hash& hash, const block& b){
      std::vector<transaction> txs;
      std::vector<crypto::hash> missed_txs;
      uint64_t coinbase_amount = get_outs_money_amount(b.miner_tx);
      this->get_transactions(b.tx_hashes, txs, missed_txs);      
      uint64_t tx_fee_amount = 0;
      for(const auto& tx: txs)
      {
        tx_fee_amount += get_tx_fee(tx);
      }
      
      emission_amount += coinbase_amount - tx_fee_amount;
      total_fee_amount += tx_fee_amount;
      return true;
      });
    }

    return std::pair<uint64_t, uint64_t>(emission_amount, total_fee_amount);
  }
  //-----------------------------------------------------------------------------------------------
  bool core::check_tx_inputs_keyimages_diff(const transaction& tx) const
  {
    std::unordered_set<crypto::key_image> ki;
    for(const auto& in: tx.vin)
    {
      CHECKED_GET_SPECIFIC_VARIANT(in, const txin_to_key, tokey_in, false);
      if(!ki.insert(tokey_in.k_image).second)
        return false;
    }
    return true;
  }
  //-----------------------------------------------------------------------------------------------
  bool core::check_tx_inputs_ring_members_diff(const transaction& tx) const
  {
    const uint8_t version = m_blockchain_storage.get_current_hard_fork_version();
    if (version >= 6)
    {
      for(const auto& in: tx.vin)
      {
        CHECKED_GET_SPECIFIC_VARIANT(in, const txin_to_key, tokey_in, false);
        for (size_t n = 1; n < tokey_in.key_offsets.size(); ++n)
          if (tokey_in.key_offsets[n] == 0)
            return false;
      }
    }
    return true;
  }
  //-----------------------------------------------------------------------------------------------
  bool core::check_tx_inputs_keyimages_domain(const transaction& tx) const
  {
    std::unordered_set<crypto::key_image> ki;
    for(const auto& in: tx.vin)
    {
      CHECKED_GET_SPECIFIC_VARIANT(in, const txin_to_key, tokey_in, false);
      if (!(rct::scalarmultKey(rct::ki2rct(tokey_in.k_image), rct::curveOrder()) == rct::identity()))
        return false;
    }
    return true;
  }
  //-----------------------------------------------------------------------------------------------
  bool core::add_new_tx(transaction& tx, tx_verification_context& tvc, bool keeped_by_block, bool relayed, bool do_not_relay)
  {
    crypto::hash tx_hash = get_transaction_hash(tx);
    crypto::hash tx_prefix_hash = get_transaction_prefix_hash(tx);
    blobdata bl;
    t_serializable_object_to_blob(tx, bl);
    size_t tx_weight = get_transaction_weight(tx, bl.size());
    return add_new_tx(tx, tx_hash, bl, tx_prefix_hash, tx_weight, tvc, keeped_by_block, relayed, do_not_relay);
  }
  //-----------------------------------------------------------------------------------------------
  size_t core::get_blockchain_total_transactions() const
  {
    return m_blockchain_storage.get_total_transactions();
  }
  //-----------------------------------------------------------------------------------------------
  bool core::add_new_tx(transaction& tx, const crypto::hash& tx_hash, const cryptonote::blobdata &blob, const crypto::hash& tx_prefix_hash, size_t tx_weight, tx_verification_context& tvc, bool keeped_by_block, bool relayed, bool do_not_relay)
  {
    if(m_mempool.have_tx(tx_hash))
    {
      LOG_PRINT_L2("tx " << tx_hash << "already have transaction in tx_pool");
      return true;
    }

    if(m_blockchain_storage.have_tx(tx_hash))
    {
      LOG_PRINT_L2("tx " << tx_hash << " already have transaction in blockchain");
      return true;
    }

    uint8_t version = m_blockchain_storage.get_current_hard_fork_version();
    return m_mempool.add_tx(tx, tx_hash, blob, tx_weight, tvc, keeped_by_block, relayed, do_not_relay, version);
  }
  //-----------------------------------------------------------------------------------------------
  bool core::relay_txpool_transactions()
  {
    // we attempt to relay txes that should be relayed, but were not
    std::vector<std::pair<crypto::hash, cryptonote::blobdata>> txs;
    if (m_mempool.get_relayable_transactions(txs) && !txs.empty())
    {
      cryptonote_connection_context fake_context = AUTO_VAL_INIT(fake_context);
      tx_verification_context tvc = AUTO_VAL_INIT(tvc);
      NOTIFY_NEW_TRANSACTIONS::request r;
      for (auto it = txs.begin(); it != txs.end(); ++it)
      {
        r.txs.push_back(it->second);
      }
      get_protocol()->relay_transactions(r, fake_context);
      m_mempool.set_relayed(txs);
    }
    return true;
  }
  //-----------------------------------------------------------------------------------------------
  bool core::submit_uptime_proof()
  {
    if (m_service_node)
    {
      cryptonote_connection_context fake_context = AUTO_VAL_INIT(fake_context);
      NOTIFY_UPTIME_PROOF::request r;
      service_nodes::generate_uptime_proof_request(m_service_node_pubkey, m_service_node_key, r);
      bool relayed = get_protocol()->relay_uptime_proof(r, fake_context);

      if (relayed)
        MGINFO("Submitted uptime-proof for service node (yours): " << m_service_node_pubkey);
    }
    return true;
  }
  //-----------------------------------------------------------------------------------------------
  uint64_t core::get_uptime_proof(const crypto::public_key &key) const
  {
    uint64_t result = m_quorum_cop.get_uptime_proof(key);
    return result;
  }
  //-----------------------------------------------------------------------------------------------
  bool core::handle_uptime_proof(const NOTIFY_UPTIME_PROOF::request &proof)
  {
    return m_quorum_cop.handle_uptime_proof(proof);
  }
  //-----------------------------------------------------------------------------------------------
  void core::on_transaction_relayed(const cryptonote::blobdata& tx_blob)
  {
    std::vector<std::pair<crypto::hash, cryptonote::blobdata>> txs;
    cryptonote::transaction tx;
    crypto::hash tx_hash, tx_prefix_hash;
    if (!parse_and_validate_tx_from_blob(tx_blob, tx, tx_hash, tx_prefix_hash))
    {
      LOG_ERROR("Failed to parse relayed transaction");
      return;
    }
    txs.push_back(std::make_pair(tx_hash, std::move(tx_blob)));
    m_mempool.set_relayed(txs);
  }
  //-----------------------------------------------------------------------------------------------
  void core::set_deregister_votes_relayed(const std::vector<service_nodes::deregister_vote>& votes)
  {
    m_deregister_vote_pool.set_relayed(votes);
  }
  //-----------------------------------------------------------------------------------------------
  bool core::relay_deregister_votes()
  {
    NOTIFY_NEW_DEREGISTER_VOTE::request req;
    req.votes = m_deregister_vote_pool.get_relayable_votes();
    if (!req.votes.empty())
    {
      cryptonote_connection_context fake_context = AUTO_VAL_INIT(fake_context);
      get_protocol()->relay_deregister_votes(req, fake_context);
    }

    return true;
  }
  //-----------------------------------------------------------------------------------------------
  bool core::get_block_template(block& b, const account_public_address& adr, difficulty_type& diffic, uint64_t& height, uint64_t& expected_reward, const blobdata& ex_nonce)
  {
    return m_blockchain_storage.create_block_template(b, adr, diffic, height, expected_reward, ex_nonce);
  }
  //-----------------------------------------------------------------------------------------------
  bool core::find_blockchain_supplement(const std::list<crypto::hash>& qblock_ids, NOTIFY_RESPONSE_CHAIN_ENTRY::request& resp) const
  {
    return m_blockchain_storage.find_blockchain_supplement(qblock_ids, resp);
  }
  //-----------------------------------------------------------------------------------------------
  bool core::find_blockchain_supplement(const uint64_t req_start_block, const std::list<crypto::hash>& qblock_ids, std::vector<std::pair<std::pair<cryptonote::blobdata, crypto::hash>, std::vector<std::pair<crypto::hash, cryptonote::blobdata> > > >& blocks, uint64_t& total_height, uint64_t& start_height, bool pruned, bool get_miner_tx_hash, size_t max_count) const
  {
    return m_blockchain_storage.find_blockchain_supplement(req_start_block, qblock_ids, blocks, total_height, start_height, pruned, get_miner_tx_hash, max_count);
  }
  //-----------------------------------------------------------------------------------------------
  bool core::get_outs(const COMMAND_RPC_GET_OUTPUTS_BIN::request& req, COMMAND_RPC_GET_OUTPUTS_BIN::response& res) const
  {
    return m_blockchain_storage.get_outs(req, res);
  }
  //-----------------------------------------------------------------------------------------------
  bool core::get_output_distribution(uint64_t amount, uint64_t from_height, uint64_t to_height, uint64_t &start_height, std::vector<uint64_t> &distribution, uint64_t &base) const
  {
    return m_blockchain_storage.get_output_distribution(amount, from_height, to_height, start_height, distribution, base);
  }
  //-----------------------------------------------------------------------------------------------
  bool core::get_tx_outputs_gindexs(const crypto::hash& tx_id, std::vector<uint64_t>& indexs) const
  {
    return m_blockchain_storage.get_tx_outputs_gindexs(tx_id, indexs);
  }
  //-----------------------------------------------------------------------------------------------
  bool core::get_tx_outputs_gindexs(const crypto::hash& tx_id, size_t n_txes, std::vector<std::vector<uint64_t>>& indexs) const
  {
    return m_blockchain_storage.get_tx_outputs_gindexs(tx_id, n_txes, indexs);
  }
  //-----------------------------------------------------------------------------------------------
  void core::pause_mine()
  {
    m_miner.pause();
  }
  //-----------------------------------------------------------------------------------------------
  void core::resume_mine()
  {
    m_miner.resume();
  }
  //-----------------------------------------------------------------------------------------------
  block_complete_entry get_block_complete_entry(block& b, tx_memory_pool &pool)
  {
    block_complete_entry bce;
    bce.block = cryptonote::block_to_blob(b);
    for (const auto &tx_hash: b.tx_hashes)
    {
      cryptonote::blobdata txblob;
      CHECK_AND_ASSERT_THROW_MES(pool.get_transaction(tx_hash, txblob), "Transaction not found in pool");
      bce.txs.push_back(txblob);
    }
    return bce;
  }
  //-----------------------------------------------------------------------------------------------
  bool core::handle_block_found(block& b)
  {
    block_verification_context bvc = boost::value_initialized<block_verification_context>();
    m_miner.pause();
    std::vector<block_complete_entry> blocks;
    try
    {
      blocks.push_back(get_block_complete_entry(b, m_mempool));
    }
    catch (const std::exception &e)
    {
      m_miner.resume();
      return false;
    }
    prepare_handle_incoming_blocks(blocks);
    m_blockchain_storage.add_new_block(b, bvc);
    cleanup_handle_incoming_blocks(true);
    //anyway - update miner template
    update_miner_block_template();
    m_miner.resume();


    CHECK_AND_ASSERT_MES(!bvc.m_verifivation_failed, false, "mined block failed verification");
    if(bvc.m_added_to_main_chain)
    {
      cryptonote_connection_context exclude_context = boost::value_initialized<cryptonote_connection_context>();
      NOTIFY_NEW_BLOCK::request arg = AUTO_VAL_INIT(arg);
      arg.current_blockchain_height = m_blockchain_storage.get_current_blockchain_height();
      std::vector<crypto::hash> missed_txs;
      std::vector<cryptonote::blobdata> txs;
      m_blockchain_storage.get_transactions_blobs(b.tx_hashes, txs, missed_txs);
      if(missed_txs.size() &&  m_blockchain_storage.get_block_id_by_height(get_block_height(b)) != get_block_hash(b))
      {
        LOG_PRINT_L1("Block found but, seems that reorganize just happened after that, do not relay this block");
        return true;
      }
      CHECK_AND_ASSERT_MES(txs.size() == b.tx_hashes.size() && !missed_txs.size(), false, "can't find some transactions in found block:" << get_block_hash(b) << " txs.size()=" << txs.size()
        << ", b.tx_hashes.size()=" << b.tx_hashes.size() << ", missed_txs.size()" << missed_txs.size());

      block_to_blob(b, arg.b.block);
      //pack transactions
      for(auto& tx:  txs)
        arg.b.txs.push_back(tx);

      m_pprotocol->relay_block(arg, exclude_context);
    }
    return bvc.m_added_to_main_chain;
  }
  //-----------------------------------------------------------------------------------------------
  void core::on_synchronized()
  {
    m_miner.on_synchronized();
  }
  //-----------------------------------------------------------------------------------------------
  void core::safesyncmode(const bool onoff)
  {
    m_blockchain_storage.safesyncmode(onoff);
  }
  //-----------------------------------------------------------------------------------------------
  bool core::add_new_block(const block& b, block_verification_context& bvc)
  {
    return m_blockchain_storage.add_new_block(b, bvc);
  }

  //-----------------------------------------------------------------------------------------------
  bool core::prepare_handle_incoming_blocks(const std::vector<block_complete_entry> &blocks)
  {
    m_incoming_tx_lock.lock();
    m_blockchain_storage.prepare_handle_incoming_blocks(blocks);
    return true;
  }

  //-----------------------------------------------------------------------------------------------
  bool core::cleanup_handle_incoming_blocks(bool force_sync)
  {
    bool success = false;
    try {
      success = m_blockchain_storage.cleanup_handle_incoming_blocks(force_sync);
    }
    catch (...) {}
    m_incoming_tx_lock.unlock();
    return success;
  }

  //-----------------------------------------------------------------------------------------------
  bool core::handle_incoming_block(const blobdata& block_blob, block_verification_context& bvc, bool update_miner_blocktemplate)
  {
    TRY_ENTRY();

    // load json & DNS checkpoints every 10min/hour respectively,
    // and verify them with respect to what blocks we already have
    CHECK_AND_ASSERT_MES(update_checkpoints(), false, "One or more checkpoints loaded from json or dns conflicted with existing checkpoints.");

    bvc = boost::value_initialized<block_verification_context>();
    if(block_blob.size() > get_max_block_size())
    {
      LOG_PRINT_L1("WRONG BLOCK BLOB, too big size " << block_blob.size() << ", rejected");
      bvc.m_verifivation_failed = true;
      return false;
    }

    block b = AUTO_VAL_INIT(b);
    if(!parse_and_validate_block_from_blob(block_blob, b))
    {
      LOG_PRINT_L1("Failed to parse and validate new block");
      bvc.m_verifivation_failed = true;
      return false;
    }
    add_new_block(b, bvc);
    if(update_miner_blocktemplate && bvc.m_added_to_main_chain)
       update_miner_block_template();
    return true;

    CATCH_ENTRY_L0("core::handle_incoming_block()", false);
  }
  //-----------------------------------------------------------------------------------------------
  // Used by the RPC server to check the size of an incoming
  // block_blob
  bool core::check_incoming_block_size(const blobdata& block_blob) const
  {
    if(block_blob.size() > get_max_block_size())
    {
      LOG_PRINT_L1("WRONG BLOCK BLOB, too big size " << block_blob.size() << ", rejected");
      return false;
    }
    return true;
  }
  //-----------------------------------------------------------------------------------------------
  crypto::hash core::get_tail_id() const
  {
    return m_blockchain_storage.get_tail_id();
  }
  //-----------------------------------------------------------------------------------------------
  difficulty_type core::get_block_cumulative_difficulty(uint64_t height) const
  {
    return m_blockchain_storage.get_db().get_block_cumulative_difficulty(height);
  }
  //-----------------------------------------------------------------------------------------------
  size_t core::get_pool_transactions_count() const
  {
    return m_mempool.get_transactions_count();
  }
  //-----------------------------------------------------------------------------------------------
  bool core::have_block(const crypto::hash& id) const
  {
    return m_blockchain_storage.have_block(id);
  }
  //-----------------------------------------------------------------------------------------------
  bool core::parse_tx_from_blob(transaction& tx, crypto::hash& tx_hash, crypto::hash& tx_prefix_hash, const blobdata& blob) const
  {
    return parse_and_validate_tx_from_blob(blob, tx, tx_hash, tx_prefix_hash);
  }
  //-----------------------------------------------------------------------------------------------
  bool core::check_tx_syntax(const transaction& tx) const
  {
    return true;
  }
  //-----------------------------------------------------------------------------------------------
  bool core::get_pool_transactions(std::vector<transaction>& txs, bool include_sensitive_data) const
  {
    m_mempool.get_transactions(txs, include_sensitive_data);
    return true;
  }
  //-----------------------------------------------------------------------------------------------
  bool core::get_pool_transaction_hashes(std::vector<crypto::hash>& txs, bool include_sensitive_data) const
  {
    m_mempool.get_transaction_hashes(txs, include_sensitive_data);
    return true;
  }
  //-----------------------------------------------------------------------------------------------
  bool core::get_pool_transaction_stats(struct txpool_stats& stats, bool include_sensitive_data) const
  {
    m_mempool.get_transaction_stats(stats, include_sensitive_data);
    return true;
  }
  //-----------------------------------------------------------------------------------------------
  bool core::get_pool_transaction(const crypto::hash &id, cryptonote::blobdata& tx) const
  {
    return m_mempool.get_transaction(id, tx);
  }  
  //-----------------------------------------------------------------------------------------------
  bool core::pool_has_tx(const crypto::hash &id) const
  {
    return m_mempool.have_tx(id);
  }
  //-----------------------------------------------------------------------------------------------
  bool core::get_pool_transactions_and_spent_keys_info(std::vector<tx_info>& tx_infos, std::vector<spent_key_image_info>& key_image_infos, bool include_sensitive_data) const
  {
    return m_mempool.get_transactions_and_spent_keys_info(tx_infos, key_image_infos, include_sensitive_data);
  }
  //-----------------------------------------------------------------------------------------------
  bool core::get_pool_for_rpc(std::vector<cryptonote::rpc::tx_in_pool>& tx_infos, cryptonote::rpc::key_images_with_tx_hashes& key_image_infos) const
  {
    return m_mempool.get_pool_for_rpc(tx_infos, key_image_infos);
  }
  //-----------------------------------------------------------------------------------------------
  bool core::get_short_chain_history(std::list<crypto::hash>& ids) const
  {
    return m_blockchain_storage.get_short_chain_history(ids);
  }
  //-----------------------------------------------------------------------------------------------
  bool core::handle_get_objects(NOTIFY_REQUEST_GET_OBJECTS::request& arg, NOTIFY_RESPONSE_GET_OBJECTS::request& rsp, cryptonote_connection_context& context)
  {
    return m_blockchain_storage.handle_get_objects(arg, rsp);
  }
  //-----------------------------------------------------------------------------------------------
  crypto::hash core::get_block_id_by_height(uint64_t height) const
  {
    return m_blockchain_storage.get_block_id_by_height(height);
  }
  //-----------------------------------------------------------------------------------------------
  bool core::get_block_by_hash(const crypto::hash &h, block &blk, bool *orphan) const
  {
    return m_blockchain_storage.get_block_by_hash(h, blk, orphan);
  }
  //-----------------------------------------------------------------------------------------------
  std::string core::print_pool(bool short_format) const
  {
    return m_mempool.print_pool(short_format);
  }
  //-----------------------------------------------------------------------------------------------
  bool core::update_miner_block_template()
  {
    m_miner.on_block_chain_update();
    return true;
  }
  //-----------------------------------------------------------------------------------------------
  void core::do_uptime_proof_call()
  {
    // wait one block before starting uptime proofs.
    std::vector<service_nodes::service_node_pubkey_info> const states = get_service_node_list_state({ m_service_node_pubkey });
    if (!states.empty() && states[0].info.registration_height + 1 < get_current_blockchain_height())
    {
      // Code snippet from Github @Jagerman
      m_check_uptime_proof_interval.do_call([&states, this](){
        uint64_t last_uptime = m_quorum_cop.get_uptime_proof(states[0].pubkey);
        if (last_uptime <= static_cast<uint64_t>(time(nullptr) - UPTIME_PROOF_FREQUENCY_IN_SECONDS))
          this->submit_uptime_proof();

        return true;
      });
    }
    else
    {
      // reset the interval so that we're ready when we register, OR if we get deregistered this primes us up for re-registration in the same session
      m_check_uptime_proof_interval = epee::math_helper::once_a_time_seconds<UPTIME_PROOF_BUFFER_IN_SECONDS, true /*start_immediately*/>();
    }
  }
  //-----------------------------------------------------------------------------------------------
  bool core::on_idle()
  {
    if(!m_starter_message_showed)
    {
      std::string main_message;
      if (m_offline)
        main_message = "The daemon is running offline and will not attempt to sync to the Loki network.";
      else
        main_message = "The daemon will start synchronizing with the network. This may take a long time to complete.";
      MGINFO_YELLOW(ENDL << "**********************************************************************" << ENDL
        << main_message << ENDL
        << ENDL
        << "You can set the level of process detailization through \"set_log <level|categories>\" command," << ENDL
        << "where <level> is between 0 (no details) and 4 (very verbose), or custom category based levels (eg, *:WARNING)." << ENDL
        << ENDL
        << "Use the \"help\" command to see the list of available commands." << ENDL
        << "Use \"help <command>\" to see a command's documentation." << ENDL
        << "**********************************************************************" << ENDL);
      m_starter_message_showed = true;
    }

    m_fork_moaner.do_call(boost::bind(&core::check_fork_time, this));
    m_txpool_auto_relayer.do_call(boost::bind(&core::relay_txpool_transactions, this));
    m_deregisters_auto_relayer.do_call(boost::bind(&core::relay_deregister_votes, this));
    // m_check_updates_interval.do_call(boost::bind(&core::check_updates, this));
    m_check_disk_space_interval.do_call(boost::bind(&core::check_disk_space, this));
    m_block_rate_interval.do_call(boost::bind(&core::check_block_rate, this));

    time_t const lifetime = time(nullptr) - get_start_time();
    if (m_service_node && lifetime > DIFFICULTY_TARGET_V2) // Give us some time to connect to peers before sending uptimes
    {
      do_uptime_proof_call();
    }

    m_uptime_proof_pruner.do_call(boost::bind(&service_nodes::quorum_cop::prune_uptime_proof, &m_quorum_cop));

    m_blockchain_pruning_interval.do_call(boost::bind(&core::update_blockchain_pruning, this));
    m_miner.on_idle();
    m_mempool.on_idle();
    return true;
  }
  //-----------------------------------------------------------------------------------------------
  bool core::check_fork_time()
  {
    HardFork::State state = m_blockchain_storage.get_hard_fork_state();
    const el::Level level = el::Level::Warning;
    switch (state) {
      case HardFork::LikelyForked:
        MCLOG_RED(level, "global", "**********************************************************************");
        MCLOG_RED(level, "global", "Last scheduled hard fork is too far in the past.");
        MCLOG_RED(level, "global", "We are most likely forked from the network. Daemon update needed now.");
        MCLOG_RED(level, "global", "**********************************************************************");
        break;
      case HardFork::UpdateNeeded:
        MCLOG_RED(level, "global", "**********************************************************************");
        MCLOG_RED(level, "global", "Last scheduled hard fork time shows a daemon update is needed soon.");
        MCLOG_RED(level, "global", "**********************************************************************");
        break;
      default:
        break;
    }
    return true;
  }
  //-----------------------------------------------------------------------------------------------
  uint8_t core::get_ideal_hard_fork_version() const
  {
    return get_blockchain_storage().get_ideal_hard_fork_version();
  }
  //-----------------------------------------------------------------------------------------------
  uint8_t core::get_ideal_hard_fork_version(uint64_t height) const
  {
    return get_blockchain_storage().get_ideal_hard_fork_version(height);
  }
  //-----------------------------------------------------------------------------------------------
  uint8_t core::get_hard_fork_version(uint64_t height) const
  {
    return get_blockchain_storage().get_hard_fork_version(height);
  }
  //-----------------------------------------------------------------------------------------------
  uint64_t core::get_earliest_ideal_height_for_version(uint8_t version) const
  {
    return get_blockchain_storage().get_earliest_ideal_height_for_version(version);
  }
  //-----------------------------------------------------------------------------------------------
  bool core::check_updates()
  {
    static const char software[] = "loki";
#ifdef BUILD_TAG
    static const char buildtag[] = BOOST_PP_STRINGIZE(BUILD_TAG);
    static const char subdir[] = "cli"; // because it can never be simple
#else
    static const char buildtag[] = "source";
    static const char subdir[] = "source"; // because it can never be simple
#endif

    if (m_offline)
      return true;

    if (check_updates_level == UPDATES_DISABLED)
      return true;

    std::string version, hash;
    MCDEBUG("updates", "Checking for a new " << software << " version for " << buildtag);
    if (!tools::check_updates(software, buildtag, version, hash))
      return false;

    if (tools::vercmp(version.c_str(), LOKI_VERSION) <= 0)
    {
      m_update_available = false;
      return true;
    }

    std::string url = tools::get_update_url(software, subdir, buildtag, version, true);
    MCLOG_CYAN(el::Level::Info, "global", "Version " << version << " of " << software << " for " << buildtag << " is available: " << url << ", SHA256 hash " << hash);
    m_update_available = true;

    if (check_updates_level == UPDATES_NOTIFY)
      return true;

    url = tools::get_update_url(software, subdir, buildtag, version, false);
    std::string filename;
    const char *slash = strrchr(url.c_str(), '/');
    if (slash)
      filename = slash + 1;
    else
      filename = std::string(software) + "-update-" + version;
    boost::filesystem::path path(epee::string_tools::get_current_module_folder());
    path /= filename;

    boost::unique_lock<boost::mutex> lock(m_update_mutex);

    if (m_update_download != 0)
    {
      MCDEBUG("updates", "Already downloading update");
      return true;
    }

    crypto::hash file_hash;
    if (!tools::sha256sum(path.string(), file_hash) || (hash != epee::string_tools::pod_to_hex(file_hash)))
    {
      MCDEBUG("updates", "We don't have that file already, downloading");
      const std::string tmppath = path.string() + ".tmp";
      if (epee::file_io_utils::is_file_exist(tmppath))
      {
        MCDEBUG("updates", "We have part of the file already, resuming download");
      }
      m_last_update_length = 0;
      m_update_download = tools::download_async(tmppath, url, [this, hash, path](const std::string &tmppath, const std::string &uri, bool success) {
        bool remove = false, good = true;
        if (success)
        {
          crypto::hash file_hash;
          if (!tools::sha256sum(tmppath, file_hash))
          {
            MCERROR("updates", "Failed to hash " << tmppath);
            remove = true;
            good = false;
          }
          else if (hash != epee::string_tools::pod_to_hex(file_hash))
          {
            MCERROR("updates", "Download from " << uri << " does not match the expected hash");
            remove = true;
            good = false;
          }
        }
        else
        {
          MCERROR("updates", "Failed to download " << uri);
          good = false;
        }
        boost::unique_lock<boost::mutex> lock(m_update_mutex);
        m_update_download = 0;
        if (success && !remove)
        {
          std::error_code e = tools::replace_file(tmppath, path.string());
          if (e)
          {
            MCERROR("updates", "Failed to rename downloaded file");
            good = false;
          }
        }
        else if (remove)
        {
          if (!boost::filesystem::remove(tmppath))
          {
            MCERROR("updates", "Failed to remove invalid downloaded file");
            good = false;
          }
        }
        if (good)
          MCLOG_CYAN(el::Level::Info, "updates", "New version downloaded to " << path.string());
      }, [this](const std::string &path, const std::string &uri, size_t length, ssize_t content_length) {
        if (length >= m_last_update_length + 1024 * 1024 * 10)
        {
          m_last_update_length = length;
          MCDEBUG("updates", "Downloaded " << length << "/" << (content_length ? std::to_string(content_length) : "unknown"));
        }
        return true;
      });
    }
    else
    {
      MCDEBUG("updates", "We already have " << path << " with expected hash");
    }

    lock.unlock();

    if (check_updates_level == UPDATES_DOWNLOAD)
      return true;

    MCERROR("updates", "Download/update not implemented yet");
    return true;
  }
  //-----------------------------------------------------------------------------------------------
  bool core::check_disk_space()
  {
    uint64_t free_space = get_free_space();
    if (free_space < 1ull * 1024 * 1024 * 1024) // 1 GB
    {
      const el::Level level = el::Level::Warning;
      MCLOG_RED(level, "global", "Free space is below 1 GB on " << m_config_folder);
    }
    return true;
  }
  //-----------------------------------------------------------------------------------------------
  double factorial(unsigned int n)
  {
    if (n <= 1)
      return 1.0;
    double f = n;
    while (n-- > 1)
      f *= n;
    return f;
  }
  //-----------------------------------------------------------------------------------------------
  static double probability(unsigned int blocks, unsigned int expected)
  {
    // https://www.umass.edu/wsp/resources/poisson/#computing
    return pow(expected, blocks) / (factorial(blocks) * exp(expected));
  }
  //-----------------------------------------------------------------------------------------------
  bool core::check_block_rate()
  {
    if (m_offline || m_target_blockchain_height > get_current_blockchain_height())
    {
      MDEBUG("Not checking block rate, offline or syncing");
      return true;
    }

    static constexpr double threshold = 1. / (864000 / DIFFICULTY_TARGET_V2); // one false positive every 10 days

    const time_t now = time(NULL);
    const std::vector<time_t> timestamps = m_blockchain_storage.get_last_block_timestamps(60);

    static const unsigned int seconds[] = { 5400, 1800, 600 };
    for (size_t n = 0; n < sizeof(seconds)/sizeof(seconds[0]); ++n)
    {
      unsigned int b = 0;
      const time_t time_boundary = now - static_cast<time_t>(seconds[n]);
      for (time_t ts: timestamps) b += ts >= time_boundary;
      const double p = probability(b, seconds[n] / DIFFICULTY_TARGET_V2);
      MDEBUG("blocks in the last " << seconds[n] / 60 << " minutes: " << b << " (probability " << p << ")");
      if (p < threshold)
      {
        MWARNING("There were " << b << " blocks in the last " << seconds[n] / 60 << " minutes, there might be large hash rate changes, or we might be partitioned, cut off from the Loki network or under attack. Or it could be just sheer bad luck.");
        break; // no need to look further
      }
    }

    return true;
  }
  //-----------------------------------------------------------------------------------------------
  bool core::update_blockchain_pruning()
  {
    return m_blockchain_storage.update_blockchain_pruning();
  }
  //-----------------------------------------------------------------------------------------------
  bool core::check_blockchain_pruning()
  {
    return m_blockchain_storage.check_blockchain_pruning();
  }
  //-----------------------------------------------------------------------------------------------
  void core::set_target_blockchain_height(uint64_t target_blockchain_height)
  {
    m_target_blockchain_height = target_blockchain_height;
  }
  //-----------------------------------------------------------------------------------------------
  uint64_t core::get_target_blockchain_height() const
  {
    return m_target_blockchain_height;
  }
  //-----------------------------------------------------------------------------------------------
  uint64_t core::prevalidate_block_hashes(uint64_t height, const std::vector<crypto::hash> &hashes)
  {
    return get_blockchain_storage().prevalidate_block_hashes(height, hashes);
  }
  //-----------------------------------------------------------------------------------------------
  uint64_t core::get_free_space() const
  {
    boost::filesystem::path path(m_config_folder);
    boost::filesystem::space_info si = boost::filesystem::space(path);
    return si.available;
  }
  //-----------------------------------------------------------------------------------------------
  const std::shared_ptr<const service_nodes::quorum_state> core::get_quorum_state(uint64_t height) const
  {
    return m_service_node_list.get_quorum_state(height);
  }
  //-----------------------------------------------------------------------------------------------
  bool core::is_service_node(const crypto::public_key& pubkey) const
  {
    return m_service_node_list.is_service_node(pubkey);
  }
  //-----------------------------------------------------------------------------------------------
  std::vector<service_nodes::service_node_pubkey_info> core::get_service_node_list_state(const std::vector<crypto::public_key> &service_node_pubkeys) const
  {
    std::vector<service_nodes::service_node_pubkey_info> result = m_service_node_list.get_service_node_list_state(service_node_pubkeys);
    return result;
  }
  //-----------------------------------------------------------------------------------------------
  bool core::add_deregister_vote(const service_nodes::deregister_vote& vote, vote_verification_context &vvc)
  {
    uint64_t latest_block_height = std::max(get_current_blockchain_height(), get_target_blockchain_height());
    uint64_t delta_height = latest_block_height - vote.block_height;

    if (vote.block_height < latest_block_height && delta_height >= service_nodes::deregister_vote::VOTE_LIFETIME_BY_HEIGHT)
    {
      LOG_PRINT_L1("Received vote for height: " << vote.block_height
                << " and service node: "     << vote.service_node_index
                << ", is older than: "       << service_nodes::deregister_vote::VOTE_LIFETIME_BY_HEIGHT
                << " blocks and has been rejected.");
      vvc.m_invalid_block_height = true;
    }
    else if (vote.block_height > latest_block_height)
    {
      LOG_PRINT_L1("Received vote for height: " << vote.block_height
                << " and service node: "     << vote.service_node_index
                << ", is newer than: "       << latest_block_height
                << " (latest block height) and has been rejected.");
      vvc.m_invalid_block_height = true;
    }

    if (vvc.m_invalid_block_height)
    {
      vvc.m_verification_failed = true;
      return false;
    }

    const auto quorum_state = m_service_node_list.get_quorum_state(vote.block_height);
    if (!quorum_state)
    {
      vvc.m_verification_failed  = true;
      vvc.m_invalid_block_height = true;
      LOG_ERROR("Could not get quorum state for height: " << vote.block_height);
      return false;
    }

    cryptonote::transaction deregister_tx;
    bool result = m_deregister_vote_pool.add_vote(vote, vvc, *quorum_state, deregister_tx);
    if (result && vvc.m_full_tx_deregister_made)
    {
      tx_verification_context tvc = AUTO_VAL_INIT(tvc);
      blobdata const tx_blob = tx_to_blob(deregister_tx);

      result = handle_incoming_tx(tx_blob, tvc, false /*keeped_by_block*/, false /*relayed*/, false /*do_not_relay*/);
      if (!result || tvc.m_verifivation_failed)
      {
        LOG_PRINT_L1("A full deregister tx for height: " << vote.block_height <<
                     " and service node: " << vote.service_node_index <<
                     " could not be verified and was not added to the memory pool, reason: " <<
                     print_tx_verification_context(tvc, &deregister_tx));
      }
    }

    return result;
  }
  //-----------------------------------------------------------------------------------------------
  bool core::get_service_node_keys(crypto::public_key &pub_key, crypto::secret_key &sec_key) const
  {
    if (m_service_node)
    {
      pub_key = m_service_node_pubkey;
      sec_key = m_service_node_key;
    }
    return m_service_node;
  }
  uint32_t core::get_blockchain_pruning_seed() const
  {
    return get_blockchain_storage().get_blockchain_pruning_seed();
  }
  //-----------------------------------------------------------------------------------------------
  bool core::prune_blockchain(uint32_t pruning_seed)
  {
    return get_blockchain_storage().prune_blockchain(pruning_seed);
  }
  //-----------------------------------------------------------------------------------------------
  std::time_t core::get_start_time() const
  {
    return start_time;
  }
  //-----------------------------------------------------------------------------------------------
  void core::graceful_exit()
  {
    raise(SIGTERM);
  }
}<|MERGE_RESOLUTION|>--- conflicted
+++ resolved
@@ -612,9 +612,6 @@
       MERROR("Failed to parse block notify spec");
     }
 
-<<<<<<< HEAD
-    const std::vector<std::pair<uint8_t, uint64_t>> regtest_hard_forks = {std::make_pair(1, 0), std::make_pair(Blockchain::get_hard_fork_heights(MAINNET).back().version, 1), std::make_pair(0, 0)};
-=======
     try
     {
       if (!command_line::is_arg_defaulted(vm, arg_reorg_notify))
@@ -625,8 +622,7 @@
       MERROR("Failed to parse reorg notify spec");
     }
 
-    const std::pair<uint8_t, uint64_t> regtest_hard_forks[3] = {std::make_pair(1, 0), std::make_pair(Blockchain::get_hard_fork_heights(MAINNET).back().version, 1), std::make_pair(0, 0)};
->>>>>>> 227bf140
+    const std::vector<std::pair<uint8_t, uint64_t>> regtest_hard_forks = {std::make_pair(1, 0), std::make_pair(Blockchain::get_hard_fork_heights(MAINNET).back().version, 1), std::make_pair(0, 0)};
     const cryptonote::test_options regtest_test_options = {
       regtest_hard_forks
     };

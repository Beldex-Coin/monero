// Copyright (c) 2014-2018, The Monero Project
// Copyright (c)      2018, The Loki Project
//
// All rights reserved.
//
// Redistribution and use in source and binary forms, with or without modification, are
// permitted provided that the following conditions are met:
//
// 1. Redistributions of source code must retain the above copyright notice, this list of
//    conditions and the following disclaimer.
//
// 2. Redistributions in binary form must reproduce the above copyright notice, this list
//    of conditions and the following disclaimer in the documentation and/or other
//    materials provided with the distribution.
//
// 3. Neither the name of the copyright holder nor the names of its contributors may be
//    used to endorse or promote products derived from this software without specific
//    prior written permission.
//
// THIS SOFTWARE IS PROVIDED BY THE COPYRIGHT HOLDERS AND CONTRIBUTORS "AS IS" AND ANY
// EXPRESS OR IMPLIED WARRANTIES, INCLUDING, BUT NOT LIMITED TO, THE IMPLIED WARRANTIES OF
// MERCHANTABILITY AND FITNESS FOR A PARTICULAR PURPOSE ARE DISCLAIMED. IN NO EVENT SHALL
// THE COPYRIGHT HOLDER OR CONTRIBUTORS BE LIABLE FOR ANY DIRECT, INDIRECT, INCIDENTAL,
// SPECIAL, EXEMPLARY, OR CONSEQUENTIAL DAMAGES (INCLUDING, BUT NOT LIMITED TO,
// PROCUREMENT OF SUBSTITUTE GOODS OR SERVICES; LOSS OF USE, DATA, OR PROFITS; OR BUSINESS
// INTERRUPTION) HOWEVER CAUSED AND ON ANY THEORY OF LIABILITY, WHETHER IN CONTRACT,
// STRICT LIABILITY, OR TORT (INCLUDING NEGLIGENCE OR OTHERWISE) ARISING IN ANY WAY OUT OF
// THE USE OF THIS SOFTWARE, EVEN IF ADVISED OF THE POSSIBILITY OF SUCH DAMAGE.
//
// Parts of this file are originally copyright (c) 2012-2013 The Cryptonote developers

#include <algorithm>
#include <cstdio>
#include <boost/filesystem.hpp>
#include <boost/range/adaptor/reversed.hpp>

#include "common/rules.h"
#include "include_base_utils.h"
#include "cryptonote_basic/cryptonote_basic_impl.h"
#include "tx_pool.h"
#include "blockchain.h"
#include "blockchain_db/blockchain_db.h"
#include "cryptonote_basic/cryptonote_boost_serialization.h"
#include "cryptonote_core/service_node_deregister.h"
#include "cryptonote_config.h"
#include "cryptonote_basic/miner.h"
#include "misc_language.h"
#include "profile_tools.h"
#include "file_io_utils.h"
#include "int-util.h"
#include "common/threadpool.h"
#include "common/boost_serialization_helper.h"
#include "warnings.h"
#include "crypto/hash.h"
#include "cryptonote_core.h"
#include "ringct/rctSigs.h"
#include "common/perf_timer.h"
#include "common/notify.h"
#include "service_node_deregister.h"
#include "service_node_list.h"
#include "common/varint.h"
#include "common/pruning.h"

#undef LOKI_DEFAULT_LOG_CATEGORY
#define LOKI_DEFAULT_LOG_CATEGORY "blockchain"

#define FIND_BLOCKCHAIN_SUPPLEMENT_MAX_SIZE (100*1024*1024) // 100 MB

using namespace crypto;

//#include "serialization/json_archive.h"

/* TODO:
 *  Clean up code:
 *    Possibly change how outputs are referred to/indexed in blockchain and wallets
 *
 */

using namespace cryptonote;
using epee::string_tools::pod_to_hex;

DISABLE_VS_WARNINGS(4267)

#define MERROR_VER(x) MCERROR("verify", x)

// used to overestimate the block reward when estimating a per kB to use
#define BLOCK_REWARD_OVERESTIMATE (10 * 1000000000000)

struct hard_fork_record
{
  uint8_t version;
  uint64_t height;
  uint8_t threshold;
  time_t time;
};

// version 7 from the start of the blockchain, inhereted from Monero mainnet
static const hard_fork_record mainnet_hard_forks[] =
{
  { network_version_7,               1,      0, 1503046577 },
  { network_version_8,               64324,  0, 1533006000 },
  { network_version_9_service_nodes, 101250, 0, 1537444800 },
  { network_version_10_bulletproofs, 161849, 0, 1544743800 }, // 2018-12-13 23:30UTC
};

<<<<<<< HEAD
static const struct {
  uint8_t version;
  uint64_t height;
  uint8_t threshold;
  time_t time;
} testnet_hard_forks[] = {
  // version 7 from the start of the blockchain, inhereted from Monero testnet
  { network_version_7,               1, 0, 1533631121 },
  { network_version_8,               2, 0, 1533631122 },
  { network_version_9_service_nodes, 3, 0, 1533631123 },
=======
static const hard_fork_record testnet_hard_forks[] =
{
  { network_version_7,               1,     0, 1533631121 },
  { network_version_8,               2,     0, 1533631122 },
  { network_version_9_service_nodes, 3,     0, 1533631123 },
>>>>>>> 9c619316
  { network_version_10_bulletproofs, 47096, 0, 1542681077 }, // 2018-11-20 13:30 AEDT
};

static const hard_fork_record stagenet_hard_forks[] =
{
  { network_version_7,               1,     0, 1341378000 },
  { network_version_8,               64324, 0, 1533006000 },
  { network_version_9_service_nodes, 96210, 0, 1536840000 },
  { network_version_10_bulletproofs, 96211, 0, 1536840120 },
};

//------------------------------------------------------------------
Blockchain::Blockchain(tx_memory_pool& tx_pool, service_nodes::service_node_list& service_node_list, service_nodes::deregister_vote_pool& deregister_vote_pool):
  m_db(), m_tx_pool(tx_pool), m_hardfork(NULL), m_timestamps_and_difficulties_height(0), m_current_block_cumul_weight_limit(0), m_current_block_cumul_weight_median(0),
  m_enforce_dns_checkpoints(false), m_max_prepare_blocks_threads(4), m_db_sync_on_blocks(true), m_db_sync_threshold(1), m_db_sync_mode(db_async), m_db_default_sync(false), m_fast_sync(true), m_show_time_stats(false), m_sync_counter(0), m_bytes_to_sync(0), m_cancel(false),
  m_difficulty_for_next_block_top_hash(crypto::null_hash),
  m_difficulty_for_next_block(1),
  m_service_node_list(service_node_list),
  m_deregister_vote_pool(deregister_vote_pool),
  m_btc_valid(false)
{
  LOG_PRINT_L3("Blockchain::" << __func__);
}
//------------------------------------------------------------------
Blockchain::~Blockchain()
{
  try { deinit(); }
  catch (const std::exception &e) { /* ignore */ }
}
//------------------------------------------------------------------
bool Blockchain::have_tx(const crypto::hash &id) const
{
  LOG_PRINT_L3("Blockchain::" << __func__);
  // WARNING: this function does not take m_blockchain_lock, and thus should only call read only
  // m_db functions which do not depend on one another (ie, no getheight + gethash(height-1), as
  // well as not accessing class members, even read only (ie, m_invalid_blocks). The caller must
  // lock if it is otherwise needed.
  return m_db->tx_exists(id);
}
//------------------------------------------------------------------
bool Blockchain::have_tx_keyimg_as_spent(const crypto::key_image &key_im) const
{
  LOG_PRINT_L3("Blockchain::" << __func__);
  // WARNING: this function does not take m_blockchain_lock, and thus should only call read only
  // m_db functions which do not depend on one another (ie, no getheight + gethash(height-1), as
  // well as not accessing class members, even read only (ie, m_invalid_blocks). The caller must
  // lock if it is otherwise needed.
  return  m_db->has_key_image(key_im);
}
//------------------------------------------------------------------
// This function makes sure that each "input" in an input (mixins) exists
// and collects the public key for each from the transaction it was included in
// via the visitor passed to it.
template <class visitor_t>
bool Blockchain::scan_outputkeys_for_indexes(size_t tx_version, const txin_to_key& tx_in_to_key, visitor_t &vis, const crypto::hash &tx_prefix_hash, uint64_t* pmax_related_block_height) const
{
  LOG_PRINT_L3("Blockchain::" << __func__);

  // ND: Disable locking and make method private.
  //CRITICAL_REGION_LOCAL(m_blockchain_lock);

  // verify that the input has key offsets (that it exists properly, really)
  if(!tx_in_to_key.key_offsets.size())
    return false;

  // cryptonote_format_utils uses relative offsets for indexing to the global
  // outputs list.  that is to say that absolute offset #2 is absolute offset
  // #1 plus relative offset #2.
  // TODO: Investigate if this is necessary / why this is done.
  std::vector<uint64_t> absolute_offsets = relative_output_offsets_to_absolute(tx_in_to_key.key_offsets);
  std::vector<output_data_t> outputs;

  bool found = false;
  auto it = m_scan_table.find(tx_prefix_hash);
  if (it != m_scan_table.end())
  {
    auto its = it->second.find(tx_in_to_key.k_image);
    if (its != it->second.end())
    {
      outputs = its->second;
      found = true;
    }
  }

  if (!found)
  {
    try
    {
      m_db->get_output_key(epee::span<const uint64_t>(&tx_in_to_key.amount, 1), absolute_offsets, outputs, true);
      if (absolute_offsets.size() != outputs.size())
      {
        MERROR_VER("Output does not exist! amount = " << tx_in_to_key.amount);
        return false;
      }
    }
    catch (...)
    {
      MERROR_VER("Output does not exist! amount = " << tx_in_to_key.amount);
      return false;
    }
  }
  else
  {
    // check for partial results and add the rest if needed;
    if (outputs.size() < absolute_offsets.size() && outputs.size() > 0)
    {
      MDEBUG("Additional outputs needed: " << absolute_offsets.size() - outputs.size());
      std::vector < uint64_t > add_offsets;
      std::vector<output_data_t> add_outputs;
      add_outputs.reserve(absolute_offsets.size() - outputs.size());
      for (size_t i = outputs.size(); i < absolute_offsets.size(); i++)
        add_offsets.push_back(absolute_offsets[i]);
      try
      {
        m_db->get_output_key(epee::span<const uint64_t>(&tx_in_to_key.amount, 1), add_offsets, add_outputs, true);
        if (add_offsets.size() != add_outputs.size())
        {
          MERROR_VER("Output does not exist! amount = " << tx_in_to_key.amount);
          return false;
        }
      }
      catch (...)
      {
        MERROR_VER("Output does not exist! amount = " << tx_in_to_key.amount);
        return false;
      }
      outputs.insert(outputs.end(), add_outputs.begin(), add_outputs.end());
    }
  }

  size_t count = 0;
  for (const uint64_t& i : absolute_offsets)
  {
    try
    {
      output_data_t output_index;
      try
      {
        // get tx hash and output index for output
        if (count < outputs.size())
          output_index = outputs.at(count);
        else
          output_index = m_db->get_output_key(tx_in_to_key.amount, i);

        // call to the passed boost visitor to grab the public key for the output
        if (!vis.handle_output(output_index.unlock_time, output_index.pubkey, output_index.commitment))
        {
          MERROR_VER("Failed to handle_output for output no = " << count << ", with absolute offset " << i);
          return false;
        }
      }
      catch (...)
      {
        MERROR_VER("Output does not exist! amount = " << tx_in_to_key.amount << ", absolute_offset = " << i);
        return false;
      }

      // if on last output and pmax_related_block_height not null pointer
      if(++count == absolute_offsets.size() && pmax_related_block_height)
      {
        // set *pmax_related_block_height to tx block height for this output
        auto h = output_index.height;
        if(*pmax_related_block_height < h)
        {
          *pmax_related_block_height = h;
        }
      }

    }
    catch (const OUTPUT_DNE& e)
    {
      MERROR_VER("Output does not exist: " << e.what());
      return false;
    }
    catch (const TX_DNE& e)
    {
      MERROR_VER("Transaction does not exist: " << e.what());
      return false;
    }

  }

  return true;
}
//------------------------------------------------------------------
uint64_t Blockchain::get_current_blockchain_height() const
{
  LOG_PRINT_L3("Blockchain::" << __func__);
  // WARNING: this function does not take m_blockchain_lock, and thus should only call read only
  // m_db functions which do not depend on one another (ie, no getheight + gethash(height-1), as
  // well as not accessing class members, even read only (ie, m_invalid_blocks). The caller must
  // lock if it is otherwise needed.
  return m_db->height();
}
//------------------------------------------------------------------
//FIXME: possibly move this into the constructor, to avoid accidentally
//       dereferencing a null BlockchainDB pointer
bool Blockchain::init(BlockchainDB* db, const network_type nettype, bool offline, const cryptonote::test_options *test_options, difficulty_type fixed_difficulty, const GetCheckpointsCallback& get_checkpoints/* = nullptr*/)
{
  LOG_PRINT_L3("Blockchain::" << __func__);

  CHECK_AND_ASSERT_MES(nettype != FAKECHAIN || test_options, false, "fake chain network type used without options");

  CRITICAL_REGION_LOCAL(m_tx_pool);
  CRITICAL_REGION_LOCAL1(m_blockchain_lock);

  if (db == nullptr)
  {
    LOG_ERROR("Attempted to init Blockchain with null DB");
    return false;
  }
  if (!db->is_open())
  {
    LOG_ERROR("Attempted to init Blockchain with unopened DB");
    delete db;
    return false;
  }

  m_db = db;

#if defined(LOKI_ENABLE_INTEGRATION_TEST_HOOKS)
  // NOTE(doyle): Passing in test options in integration mode means we're
  // overriding fork heights for any nettype in our integration tests using
  // a command line argument. So m_nettype should just be nettype. In
  // non-integration test mode passing in test options means you started the
  // daemon with --regtest OR you're running core_tests. So don't run core tests
  // in integration mode or --regtest
  m_nettype = nettype;
#else
  m_nettype = test_options != NULL ? FAKECHAIN : nettype;
#endif

  m_offline = offline;
  m_fixed_difficulty = fixed_difficulty;
  if (m_hardfork == nullptr)
    m_hardfork = new HardFork(*db, 7);

#define LOKI_ARRAY_COUNT(array) (sizeof(array)/sizeof(array[0]))
  if (test_options) // Fakechain mode or in integration testing mode we're overriding hardfork dates
  {
    for (auto n = 0u; n < test_options->hard_forks.size(); ++n)
    {
      const auto& hf = test_options->hard_forks.at(n);
      m_hardfork->add_fork(hf.first, hf.second, 0, n + 1);
    }
  }
  else
  {
    hard_fork_record const *hf_record = mainnet_hard_forks;
    int hf_record_num_entries         = LOKI_ARRAY_COUNT(mainnet_hard_forks);

    if (m_nettype == TESTNET)
    {
      hf_record             = testnet_hard_forks;
      hf_record_num_entries = LOKI_ARRAY_COUNT(testnet_hard_forks);
    }
    else if (m_nettype == STAGENET)
    {
      hf_record             = stagenet_hard_forks;
      hf_record_num_entries = LOKI_ARRAY_COUNT(stagenet_hard_forks);
    }

    for (int n = 0; n < hf_record_num_entries; ++n)
    {
      hard_fork_record const *record = hf_record + n;
      m_hardfork->add_fork(record->version, record->height, record->threshold, record->time);
    }
  }

  m_hardfork->init();

  m_db->set_hard_fork(m_hardfork);

  // if the blockchain is new, add the genesis block
  // this feels kinda kludgy to do it this way, but can be looked at later.
  // TODO: add function to create and store genesis block,
  //       taking testnet into account
  if(!m_db->height())
  {
    MINFO("Blockchain not loaded, generating genesis block.");
    block bl;
    block_verification_context bvc = boost::value_initialized<block_verification_context>();
    generate_genesis_block(bl, get_config(m_nettype).GENESIS_TX, get_config(m_nettype).GENESIS_NONCE);
    add_new_block(bl, bvc);
    CHECK_AND_ASSERT_MES(!bvc.m_verifivation_failed, false, "Failed to add genesis block to blockchain");
  }
  // TODO: if blockchain load successful, verify blockchain against both
  //       hard-coded and runtime-loaded (and enforced) checkpoints.
  else
  {
  }

  if (m_nettype != FAKECHAIN)
  {
    // ensure we fixup anything we found and fix in the future
    m_db->fixup();
  }

  m_db->block_txn_start(true);
  // check how far behind we are
  uint64_t top_block_timestamp = m_db->get_top_block_timestamp();
  uint64_t timestamp_diff = time(NULL) - top_block_timestamp;

  // genesis block has no timestamp, could probably change it to have timestamp of 1341378000...
  if(!top_block_timestamp)
    timestamp_diff = time(NULL) - 1341378000;

  // create general purpose async service queue

  m_async_work_idle = std::unique_ptr < boost::asio::io_service::work > (new boost::asio::io_service::work(m_async_service));
  // we only need 1
  m_async_pool.create_thread(boost::bind(&boost::asio::io_service::run, &m_async_service));

#if defined(PER_BLOCK_CHECKPOINT)
  if (m_nettype != FAKECHAIN)
    load_compiled_in_block_hashes(get_checkpoints);
#endif

  MINFO("Blockchain initialized. last block: " << m_db->height() - 1 << ", " << epee::misc_utils::get_time_interval_string(timestamp_diff) << " time ago, current difficulty: " << get_difficulty_for_next_block());
  m_db->block_txn_stop();

  uint64_t num_popped_blocks = 0;
  while (!m_db->is_read_only())
  {
    const uint64_t top_height = m_db->height() - 1;
    const crypto::hash top_id = m_db->top_block_hash();
    const block top_block = m_db->get_top_block();
    const uint8_t ideal_hf_version = get_ideal_hard_fork_version(top_height);
    if (ideal_hf_version <= 1 || ideal_hf_version == top_block.major_version)
    {
      if (num_popped_blocks > 0)
        MGINFO("Initial popping done, top block: " << top_id << ", top height: " << top_height << ", block version: " << (uint64_t)top_block.major_version);
      break;
    }
    else
    {
      if (num_popped_blocks == 0)
        MGINFO("Current top block " << top_id << " at height " << top_height << " has version " << (uint64_t)top_block.major_version << " which disagrees with the ideal version " << (uint64_t)ideal_hf_version);
      if (num_popped_blocks % 100 == 0)
        MGINFO("Popping blocks... " << top_height);
      ++num_popped_blocks;
      block popped_block;
      std::vector<transaction> popped_txs;
      try
      {
        m_db->pop_block(popped_block, popped_txs);
      }
      // anything that could cause this to throw is likely catastrophic,
      // so we re-throw
      catch (const std::exception& e)
      {
        MERROR("Error popping block from blockchain: " << e.what());
        throw;
      }
      catch (...)
      {
        MERROR("Error popping block from blockchain, throwing!");
        throw;
      }
    }
  }
  if (num_popped_blocks > 0)
  {
    m_timestamps_and_difficulties_height = 0;
    m_hardfork->reorganize_from_chain_height(get_current_blockchain_height());
    m_tx_pool.on_blockchain_dec(m_db->height()-1, get_tail_id());
  }

  update_next_cumulative_weight_limit();

  for (InitHook* hook : m_init_hooks)
    hook->init();

  return true;
}
//------------------------------------------------------------------
bool Blockchain::init(BlockchainDB* db, HardFork*& hf, const network_type nettype, bool offline)
{
  if (hf != nullptr)
    m_hardfork = hf;
  bool res = init(db, nettype, offline, NULL);
  if (hf == nullptr)
    hf = m_hardfork;
  return res;
}
//------------------------------------------------------------------
bool Blockchain::store_blockchain()
{
  LOG_PRINT_L3("Blockchain::" << __func__);
  // lock because the rpc_thread command handler also calls this
  CRITICAL_REGION_LOCAL(m_db->m_synchronization_lock);

  TIME_MEASURE_START(save);
  // TODO: make sure sync(if this throws that it is not simply ignored higher
  // up the call stack
  try
  {
    m_db->sync();
  }
  catch (const std::exception& e)
  {
    MERROR(std::string("Error syncing blockchain db: ") + e.what() + "-- shutting down now to prevent issues!");
    throw;
  }
  catch (...)
  {
    MERROR("There was an issue storing the blockchain, shutting down now to prevent issues!");
    throw;
  }

  TIME_MEASURE_FINISH(save);
  if(m_show_time_stats)
    MINFO("Blockchain stored OK, took: " << save << " ms");
  return true;
}
//------------------------------------------------------------------
bool Blockchain::deinit()
{
  LOG_PRINT_L3("Blockchain::" << __func__);

  MTRACE("Stopping blockchain read/write activity");

 // stop async service
  m_async_work_idle.reset();
  m_async_pool.join_all();
  m_async_service.stop();

  // as this should be called if handling a SIGSEGV, need to check
  // if m_db is a NULL pointer (and thus may have caused the illegal
  // memory operation), otherwise we may cause a loop.
  try
  {
    if (m_db)
    {
      m_db->close();
      MTRACE("Local blockchain read/write activity stopped successfully");
    }
  }
  catch (const std::exception& e)
  {
    LOG_ERROR(std::string("Error closing blockchain db: ") + e.what());
  }
  catch (...)
  {
    LOG_ERROR("There was an issue closing/storing the blockchain, shutting down now to prevent issues!");
  }

  delete m_hardfork;
  m_hardfork = NULL;
  delete m_db;
  m_db = NULL;
  return true;
}
//------------------------------------------------------------------
// This function removes blocks from the top of blockchain.
// It starts a batch and calls private method pop_block_from_blockchain().
void Blockchain::pop_blocks(uint64_t nblocks)
{
  uint64_t i;
  CRITICAL_REGION_LOCAL(m_tx_pool);
  CRITICAL_REGION_LOCAL1(m_blockchain_lock);

  while (!m_db->batch_start())
  {
    m_blockchain_lock.unlock();
    m_tx_pool.unlock();
    epee::misc_utils::sleep_no_w(1000);
    m_tx_pool.lock();
    m_blockchain_lock.lock();
  }

  try
  {
    for (i=0; i < nblocks; ++i)
    {
      pop_block_from_blockchain();
    }
  }
  catch (const std::exception& e)
  {
    LOG_ERROR("Error when popping blocks, only " << i << " blocks are popped: " << e.what());
  }

  m_db->batch_stop();
}
//------------------------------------------------------------------
// This function tells BlockchainDB to remove the top block from the
// blockchain and then returns all transactions (except the miner tx, of course)
// from it to the tx_pool
block Blockchain::pop_block_from_blockchain()
{
  LOG_PRINT_L3("Blockchain::" << __func__);
  CRITICAL_REGION_LOCAL(m_blockchain_lock);

  m_timestamps_and_difficulties_height = 0;

  block popped_block;
  std::vector<transaction> popped_txs;

  try
  {
    m_db->pop_block(popped_block, popped_txs);
  }
  // anything that could cause this to throw is likely catastrophic,
  // so we re-throw
  catch (const std::exception& e)
  {
    LOG_ERROR("Error popping block from blockchain: " << e.what());
    throw;
  }
  catch (...)
  {
    LOG_ERROR("Error popping block from blockchain, throwing!");
    throw;
  }

  // make sure the hard fork object updates its current version
  m_hardfork->on_block_popped(1);

  // return transactions from popped block to the tx_pool
  size_t pruned = 0;
  for (transaction& tx : popped_txs)
  {
    if (tx.pruned)
    {
      ++pruned;
      continue;
    }
    if (!is_coinbase(tx))
    {
      cryptonote::tx_verification_context tvc = AUTO_VAL_INIT(tvc);

      // FIXME: HardFork
      // Besides the below, popping a block should also remove the last entry
      // in hf_versions.
      uint8_t version = get_ideal_hard_fork_version(m_db->height());

      // We assume that if they were in a block, the transactions are already
      // known to the network as a whole. However, if we had mined that block,
      // that might not be always true. Unlikely though, and always relaying
      // these again might cause a spike of traffic as many nodes re-relay
      // all the transactions in a popped block when a reorg happens.
      bool r = m_tx_pool.add_tx(tx, tvc, true, true, false, version);
      if (!r)
      {
        LOG_ERROR("Error returning transaction to tx_pool");
      }
    }
  }
  if (pruned)
    MWARNING(pruned << " pruned txes could not be added back to the txpool");

  m_blocks_longhash_table.clear();
  m_scan_table.clear();
  m_blocks_txs_check.clear();
  m_check_txin_table.clear();

  update_next_cumulative_weight_limit();
  m_tx_pool.on_blockchain_dec(m_db->height()-1, get_tail_id());
  invalidate_block_template_cache();

  return popped_block;
}
//------------------------------------------------------------------
bool Blockchain::reset_and_set_genesis_block(const block& b)
{
  LOG_PRINT_L3("Blockchain::" << __func__);
  CRITICAL_REGION_LOCAL(m_blockchain_lock);
  m_timestamps_and_difficulties_height = 0;
  m_alternative_chains.clear();
  invalidate_block_template_cache();
  m_db->reset();
  m_hardfork->init();

  for (InitHook* hook : m_init_hooks)
    hook->init();

  block_verification_context bvc = boost::value_initialized<block_verification_context>();
  add_new_block(b, bvc);
  update_next_cumulative_weight_limit();
  return bvc.m_added_to_main_chain && !bvc.m_verifivation_failed;
}
//------------------------------------------------------------------
crypto::hash Blockchain::get_tail_id(uint64_t& height) const
{
  LOG_PRINT_L3("Blockchain::" << __func__);
  CRITICAL_REGION_LOCAL(m_blockchain_lock);
  height = m_db->height() - 1;
  return get_tail_id();
}
//------------------------------------------------------------------
crypto::hash Blockchain::get_tail_id() const
{
  LOG_PRINT_L3("Blockchain::" << __func__);
  // WARNING: this function does not take m_blockchain_lock, and thus should only call read only
  // m_db functions which do not depend on one another (ie, no getheight + gethash(height-1), as
  // well as not accessing class members, even read only (ie, m_invalid_blocks). The caller must
  // lock if it is otherwise needed.
  return m_db->top_block_hash();
}
//------------------------------------------------------------------
/*TODO: this function was...poorly written.  As such, I'm not entirely
 *      certain on what it was supposed to be doing.  Need to look into this,
 *      but it doesn't seem terribly important just yet.
 *
 * puts into list <ids> a list of hashes representing certain blocks
 * from the blockchain in reverse chronological order
 *
 * the blocks chosen, at the time of this writing, are:
 *   the most recent 11
 *   powers of 2 less recent from there, so 13, 17, 25, etc...
 *
 */
bool Blockchain::get_short_chain_history(std::list<crypto::hash>& ids) const
{
  LOG_PRINT_L3("Blockchain::" << __func__);
  CRITICAL_REGION_LOCAL(m_blockchain_lock);
  uint64_t i = 0;
  uint64_t current_multiplier = 1;
  uint64_t sz = m_db->height();

  if(!sz)
    return true;

  m_db->block_txn_start(true);
  bool genesis_included = false;
  uint64_t current_back_offset = 1;
  while(current_back_offset < sz)
  {
    ids.push_back(m_db->get_block_hash_from_height(sz - current_back_offset));

    if(sz-current_back_offset == 0)
    {
      genesis_included = true;
    }
    if(i < 10)
    {
      ++current_back_offset;
    }
    else
    {
      current_multiplier *= 2;
      current_back_offset += current_multiplier;
    }
    ++i;
  }

  if (!genesis_included)
  {
    ids.push_back(m_db->get_block_hash_from_height(0));
  }
  m_db->block_txn_stop();

  return true;
}
//------------------------------------------------------------------
crypto::hash Blockchain::get_block_id_by_height(uint64_t height) const
{
  LOG_PRINT_L3("Blockchain::" << __func__);
  // WARNING: this function does not take m_blockchain_lock, and thus should only call read only
  // m_db functions which do not depend on one another (ie, no getheight + gethash(height-1), as
  // well as not accessing class members, even read only (ie, m_invalid_blocks). The caller must
  // lock if it is otherwise needed.
  try
  {
    return m_db->get_block_hash_from_height(height);
  }
  catch (const BLOCK_DNE& e)
  {
  }
  catch (const std::exception& e)
  {
    MERROR(std::string("Something went wrong fetching block hash by height: ") + e.what());
    throw;
  }
  catch (...)
  {
    MERROR(std::string("Something went wrong fetching block hash by height"));
    throw;
  }
  return null_hash;
}
//------------------------------------------------------------------
bool Blockchain::get_block_by_hash(const crypto::hash &h, block &blk, bool *orphan) const
{
  LOG_PRINT_L3("Blockchain::" << __func__);
  CRITICAL_REGION_LOCAL(m_blockchain_lock);

  // try to find block in main chain
  try
  {
    blk = m_db->get_block(h);
    if (orphan)
      *orphan = false;
    return true;
  }
  // try to find block in alternative chain
  catch (const BLOCK_DNE& e)
  {
    blocks_ext_by_hash::const_iterator it_alt = m_alternative_chains.find(h);
    if (m_alternative_chains.end() != it_alt)
    {
      blk = it_alt->second.bl;
      if (orphan)
        *orphan = true;
      return true;
    }
  }
  catch (const std::exception& e)
  {
    MERROR(std::string("Something went wrong fetching block by hash: ") + e.what());
    throw;
  }
  catch (...)
  {
    MERROR(std::string("Something went wrong fetching block hash by hash"));
    throw;
  }

  return false;
}
//------------------------------------------------------------------
// This function aggregates the cumulative difficulties and timestamps of the
// last DIFFICULTY_BLOCKS_COUNT blocks and passes them to next_difficulty,
// returning the result of that call.  Ignores the genesis block, and can use
// less blocks than desired if there aren't enough.
difficulty_type Blockchain::get_difficulty_for_next_block()
{
  if (m_fixed_difficulty)
  {
    return m_db->height() ? m_fixed_difficulty : 1;
  }

  LOG_PRINT_L3("Blockchain::" << __func__);

  crypto::hash top_hash = get_tail_id();
  {
    CRITICAL_REGION_LOCAL(m_difficulty_lock);
    // we can call this without the blockchain lock, it might just give us
    // something a bit out of date, but that's fine since anything which
    // requires the blockchain lock will have acquired it in the first place,
    // and it will be unlocked only when called from the getinfo RPC
    if (top_hash == m_difficulty_for_next_block_top_hash)
      return m_difficulty_for_next_block;
  }

  CRITICAL_REGION_LOCAL(m_blockchain_lock);
  std::vector<uint64_t> timestamps;
  std::vector<difficulty_type> difficulties;
  auto height = m_db->height();
  uint8_t version = get_current_hard_fork_version();
  size_t difficulty_blocks_count = DIFFICULTY_BLOCKS_COUNT_V2;
  top_hash = get_tail_id(); // get it again now that we have the lock
  // ND: Speedup
  // 1. Keep a list of the last 735 (or less) blocks that is used to compute difficulty,
  //    then when the next block difficulty is queried, push the latest height data and
  //    pop the oldest one from the list. This only requires 1x read per height instead
  //    of doing 735 (DIFFICULTY_BLOCKS_COUNT).
  if (m_timestamps_and_difficulties_height != 0 && ((height - m_timestamps_and_difficulties_height) == 1) && m_timestamps.size() >= difficulty_blocks_count)
  {
    uint64_t index = height - 1;
    m_timestamps.push_back(m_db->get_block_timestamp(index));
    m_difficulties.push_back(m_db->get_block_cumulative_difficulty(index));

    while (m_timestamps.size() > difficulty_blocks_count)
      m_timestamps.erase(m_timestamps.begin());
    while (m_difficulties.size() > difficulty_blocks_count)
      m_difficulties.erase(m_difficulties.begin());

    m_timestamps_and_difficulties_height = height;
    timestamps = m_timestamps;
    difficulties = m_difficulties;
  }
  else
  {
    uint64_t offset = height - std::min < size_t > (height, static_cast<size_t>(difficulty_blocks_count));
    if (offset == 0)
      ++offset;

    timestamps.clear();
    difficulties.clear();
    if (height > offset)
    {
      timestamps.reserve(height - offset);
      difficulties.reserve(height - offset);
    }
    for (; offset < height; offset++)
    {
      timestamps.push_back(m_db->get_block_timestamp(offset));
      difficulties.push_back(m_db->get_block_cumulative_difficulty(offset));
    }

    m_timestamps_and_difficulties_height = height;
    m_timestamps = timestamps;
    m_difficulties = difficulties;
  }
  size_t target = get_difficulty_target();
  difficulty_type diff = next_difficulty_v2(timestamps, difficulties, target, version <= cryptonote::network_version_9_service_nodes);

  CRITICAL_REGION_LOCAL1(m_difficulty_lock);
  m_difficulty_for_next_block_top_hash = top_hash;
  m_difficulty_for_next_block = diff;
  return diff;
}
//------------------------------------------------------------------
std::vector<time_t> Blockchain::get_last_block_timestamps(unsigned int blocks) const
{
  uint64_t height = m_db->height();
  if (blocks > height)
    blocks = height;
  std::vector<time_t> timestamps(blocks);
  while (blocks--)
    timestamps[blocks] = m_db->get_block_timestamp(height - blocks - 1);
  return timestamps;
}
//------------------------------------------------------------------
// This function removes blocks from the blockchain until it gets to the
// position where the blockchain switch started and then re-adds the blocks
// that had been removed.
bool Blockchain::rollback_blockchain_switching(std::list<block>& original_chain, uint64_t rollback_height)
{
  LOG_PRINT_L3("Blockchain::" << __func__);
  CRITICAL_REGION_LOCAL(m_blockchain_lock);

  // fail if rollback_height passed is too high
  if (rollback_height > m_db->height())
  {
    return true;
  }

  m_timestamps_and_difficulties_height = 0;

  // remove blocks from blockchain until we get back to where we should be.
  while (m_db->height() != rollback_height)
  {
    pop_block_from_blockchain();
  }

  // Revert all changes from switching to the alt chain before adding the original chain back in
  for (BlockchainDetachedHook* hook : m_blockchain_detached_hooks)
    hook->blockchain_detached(rollback_height);

  // make sure the hard fork object updates its current version
  m_hardfork->reorganize_from_chain_height(rollback_height);

  //return back original chain
  for (auto& bl : original_chain)
  {
    block_verification_context bvc = boost::value_initialized<block_verification_context>();
    bool r = handle_block_to_main_chain(bl, bvc);
    CHECK_AND_ASSERT_MES(r && bvc.m_added_to_main_chain, false, "PANIC! failed to add (again) block while chain switching during the rollback!");
  }

  m_hardfork->reorganize_from_chain_height(rollback_height);

  MINFO("Rollback to height " << rollback_height << " was successful.");
  if (!original_chain.empty())
  {
    MINFO("Restoration to previous blockchain successful as well.");
  }
  return true;
}
//------------------------------------------------------------------
// This function attempts to switch to an alternate chain, returning
// boolean based on success therein.
bool Blockchain::switch_to_alternative_blockchain(std::list<blocks_ext_by_hash::iterator>& alt_chain, bool discard_disconnected_chain)
{
  LOG_PRINT_L3("Blockchain::" << __func__);
  CRITICAL_REGION_LOCAL(m_blockchain_lock);

  m_timestamps_and_difficulties_height = 0;

  // if empty alt chain passed (not sure how that could happen), return false
  CHECK_AND_ASSERT_MES(alt_chain.size(), false, "switch_to_alternative_blockchain: empty chain passed");

  // verify that main chain has front of alt chain's parent block
  if (!m_db->block_exists(alt_chain.front()->second.bl.prev_id))
  {
    LOG_ERROR("Attempting to move to an alternate chain, but it doesn't appear to connect to the main chain!");
    return false;
  }

  // pop blocks from the blockchain until the top block is the parent
  // of the front block of the alt chain.
  std::list<block> disconnected_chain;
  while (m_db->top_block_hash() != alt_chain.front()->second.bl.prev_id)
  {
    block b = pop_block_from_blockchain();
    disconnected_chain.push_front(b);
  }

  auto split_height = m_db->height();

  for (BlockchainDetachedHook* hook : m_blockchain_detached_hooks)
    hook->blockchain_detached(split_height);

  //connecting new alternative chain
  for(auto alt_ch_iter = alt_chain.begin(); alt_ch_iter != alt_chain.end(); alt_ch_iter++)
  {
    auto ch_ent = *alt_ch_iter;
    block_verification_context bvc = boost::value_initialized<block_verification_context>();

    // add block to main chain
    bool r = handle_block_to_main_chain(ch_ent->second.bl, bvc);

    // if adding block to main chain failed, rollback to previous state and
    // return false
    if(!r || !bvc.m_added_to_main_chain)
    {
      MERROR("Failed to switch to alternative blockchain");
      // rollback_blockchain_switching should be moved to two different
      // functions: rollback and apply_chain, but for now we pretend it is
      // just the latter (because the rollback was done above).
      rollback_blockchain_switching(disconnected_chain, split_height);

      // FIXME: Why do we keep invalid blocks around?  Possibly in case we hear
      // about them again so we can immediately dismiss them, but needs some
      // looking into.
      add_block_as_invalid(ch_ent->second, get_block_hash(ch_ent->second.bl));
      MERROR("The block was inserted as invalid while connecting new alternative chain, block_id: " << get_block_hash(ch_ent->second.bl));
      m_alternative_chains.erase(*alt_ch_iter++);

      for(auto alt_ch_to_orph_iter = alt_ch_iter; alt_ch_to_orph_iter != alt_chain.end(); )
      {
        add_block_as_invalid((*alt_ch_to_orph_iter)->second, (*alt_ch_to_orph_iter)->first);
        m_alternative_chains.erase(*alt_ch_to_orph_iter++);
      }
      return false;
    }
  }

  // if we're to keep the disconnected blocks, add them as alternates
  if(!discard_disconnected_chain)
  {
    //pushing old chain as alternative chain
    for (auto& old_ch_ent : disconnected_chain)
    {
      block_verification_context bvc = boost::value_initialized<block_verification_context>();
      bool r = handle_alternative_block(old_ch_ent, get_block_hash(old_ch_ent), bvc);
      if(!r)
      {
        MERROR("Failed to push ex-main chain blocks to alternative chain ");
        // previously this would fail the blockchain switching, but I don't
        // think this is bad enough to warrant that.
      }
    }
  }

  //removing alt_chain entries from alternative chains container
  for (auto ch_ent: alt_chain)
  {
    m_alternative_chains.erase(ch_ent);
  }

  m_hardfork->reorganize_from_chain_height(split_height);

  std::shared_ptr<tools::Notify> reorg_notify = m_reorg_notify;
  if (reorg_notify)
    reorg_notify->notify("%s", std::to_string(split_height).c_str(), "%h", std::to_string(m_db->height()).c_str(),
        "%n", std::to_string(m_db->height() - split_height).c_str(), NULL);

  MGINFO_GREEN("REORGANIZE SUCCESS! on height: " << split_height << ", new blockchain size: " << m_db->height());
  return true;
}
//------------------------------------------------------------------
// This function calculates the difficulty target for the block being added to
// an alternate chain.
difficulty_type Blockchain::get_next_difficulty_for_alternative_chain(const std::list<blocks_ext_by_hash::iterator>& alt_chain, block_extended_info& bei) const
{
  if (m_fixed_difficulty)
  {
    return m_db->height() ? m_fixed_difficulty : 1;
  }

  LOG_PRINT_L3("Blockchain::" << __func__);
  std::vector<uint64_t> timestamps;
  std::vector<difficulty_type> cumulative_difficulties;
  size_t difficulty_blocks_count = DIFFICULTY_BLOCKS_COUNT_V2;

  // if the alt chain isn't long enough to calculate the difficulty target
  // based on its blocks alone, need to get more blocks from the main chain
  if(alt_chain.size()< difficulty_blocks_count)
  {
    CRITICAL_REGION_LOCAL(m_blockchain_lock);

    // Figure out start and stop offsets for main chain blocks
    size_t main_chain_stop_offset = alt_chain.size() ? alt_chain.front()->second.height : bei.height;
    size_t main_chain_count = difficulty_blocks_count - std::min(static_cast<size_t>(difficulty_blocks_count), alt_chain.size());
    main_chain_count = std::min(main_chain_count, main_chain_stop_offset);
    size_t main_chain_start_offset = main_chain_stop_offset - main_chain_count;

    if(!main_chain_start_offset)
      ++main_chain_start_offset; //skip genesis block

    // get difficulties and timestamps from relevant main chain blocks
    for(; main_chain_start_offset < main_chain_stop_offset; ++main_chain_start_offset)
    {
      timestamps.push_back(m_db->get_block_timestamp(main_chain_start_offset));
      cumulative_difficulties.push_back(m_db->get_block_cumulative_difficulty(main_chain_start_offset));
    }

    // make sure we haven't accidentally grabbed too many blocks...maybe don't need this check?
    CHECK_AND_ASSERT_MES((alt_chain.size() + timestamps.size()) <= difficulty_blocks_count, false, "Internal error, alt_chain.size()[" << alt_chain.size() << "] + vtimestampsec.size()[" << timestamps.size() << "] NOT <= DIFFICULTY_WINDOW[]" << DIFFICULTY_BLOCKS_COUNT_V2);

    for (auto it : alt_chain)
    {
      timestamps.push_back(it->second.bl.timestamp);
      cumulative_difficulties.push_back(it->second.cumulative_difficulty);
    }
  }
  // if the alt chain is long enough for the difficulty calc, grab difficulties
  // and timestamps from it alone
  else
  {
    timestamps.resize(static_cast<size_t>(difficulty_blocks_count));
    cumulative_difficulties.resize(static_cast<size_t>(difficulty_blocks_count));
    size_t count = 0;
    size_t max_i = timestamps.size()-1;
    // get difficulties and timestamps from most recent blocks in alt chain
    for(auto it: boost::adaptors::reverse(alt_chain))
    {
      timestamps[max_i - count] = it->second.bl.timestamp;
      cumulative_difficulties[max_i - count] = it->second.cumulative_difficulty;
      count++;
      if(count >= difficulty_blocks_count)
        break;
    }
  }

  // FIXME: This will fail if fork activation heights are subject to voting
  size_t target = DIFFICULTY_TARGET_V2;

  // calculate the difficulty target for the block and return it
  return next_difficulty_v2(timestamps, cumulative_difficulties, target, get_current_hard_fork_version() <= cryptonote::network_version_9_service_nodes);
}
//------------------------------------------------------------------
// This function does a sanity check on basic things that all miner
// transactions have in common, such as:
//   one input, of type txin_gen, with height set to the block's height
//   correct miner tx unlock time
//   a non-overflowing tx amount (dubious necessity on this check)
bool Blockchain::prevalidate_miner_transaction(const block& b, uint64_t height)
{
  LOG_PRINT_L3("Blockchain::" << __func__);
  CHECK_AND_ASSERT_MES(b.miner_tx.vin.size() == 1, false, "coinbase transaction in the block has no inputs");
  CHECK_AND_ASSERT_MES(b.miner_tx.vin[0].type() == typeid(txin_gen), false, "coinbase transaction in the block has the wrong type");
  if(boost::get<txin_gen>(b.miner_tx.vin[0]).height != height)
  {
    MWARNING("The miner transaction in block has invalid height: " << boost::get<txin_gen>(b.miner_tx.vin[0]).height << ", expected: " << height);
    return false;
  }
  MDEBUG("Miner tx hash: " << get_transaction_hash(b.miner_tx));
  CHECK_AND_ASSERT_MES(b.miner_tx.unlock_time == height + CRYPTONOTE_MINED_MONEY_UNLOCK_WINDOW, false, "coinbase transaction transaction has the wrong unlock time=" << b.miner_tx.unlock_time << ", expected " << height + CRYPTONOTE_MINED_MONEY_UNLOCK_WINDOW);

  //check outs overflow
  //NOTE: not entirely sure this is necessary, given that this function is
  //      designed simply to make sure the total amount for a transaction
  //      does not overflow a uint64_t, and this transaction *is* a uint64_t...
  if(!check_outs_overflow(b.miner_tx))
  {
    MERROR("miner transaction has money overflow in block " << get_block_hash(b));
    return false;
  }

  return true;
}
//------------------------------------------------------------------
// This function validates the miner transaction reward
bool Blockchain::validate_miner_transaction(const block& b, size_t cumulative_block_weight, uint64_t fee, uint64_t& base_reward, uint64_t already_generated_coins, bool &partial_block_reward, uint8_t version)
{
  LOG_PRINT_L3("Blockchain::" << __func__);
  //validate reward
  uint64_t money_in_use = 0;
  for (auto& o: b.miner_tx.vout)
    money_in_use += o.amount;
  partial_block_reward = false;

  if (b.miner_tx.vout.size() == 0) {
    MERROR_VER("miner tx has no outputs");
    return false;
  }

  uint64_t height = cryptonote::get_block_height(b);
  std::vector<size_t> last_blocks_weights;
  get_last_n_blocks_weights(last_blocks_weights, CRYPTONOTE_REWARD_BLOCKS_WINDOW);

  loki_block_reward_context block_reward_context = {};
  block_reward_context.fee                       = fee;
  block_reward_context.height                    = height;
  if (!calc_batched_governance_reward(height, block_reward_context.batched_governance))
  {
    MERROR_VER("Failed to calculate batched governance reward");
    return false;
  }

  block_reward_parts reward_parts;
  if (!get_loki_block_reward(epee::misc_utils::median(last_blocks_weights), cumulative_block_weight, already_generated_coins, version, reward_parts, block_reward_context))
  {
    MERROR_VER("block weight " << cumulative_block_weight << " is bigger than allowed for this blockchain");
    return false;
  }

  for (ValidateMinerTxHook* hook : m_validate_miner_tx_hooks)
  {
    if (!hook->validate_miner_tx(b.prev_id, b.miner_tx, m_db->height(), version, reward_parts))
      return false;
  }

  if (already_generated_coins != 0 && block_has_governance_output(nettype(), b))
  {
    if (version >= network_version_10_bulletproofs && reward_parts.governance == 0)
    {
      MERROR("Governance reward should not be 0 after hardfork v10 if this height has a governance output because it is the batched payout height");
      return false;
    }

    if (b.miner_tx.vout.back().amount != reward_parts.governance)
    {
      MERROR("Governance reward amount incorrect.  Should be: " << print_money(reward_parts.governance) << ", is: " << print_money(b.miner_tx.vout.back().amount));
      return false;
    }

    if (!validate_governance_reward_key(m_db->height(), *cryptonote::get_config(m_nettype, version).GOVERNANCE_WALLET_ADDRESS, b.miner_tx.vout.size() - 1, boost::get<txout_to_key>(b.miner_tx.vout.back().target).key, m_nettype))
    {
      MERROR("Governance reward public key incorrect.");
      return false;
    }
  }

  base_reward = reward_parts.adjusted_base_reward;
  if(base_reward + fee < money_in_use)
  {
    MERROR_VER("coinbase transaction spend too much money (" << print_money(money_in_use) << "). Block reward is " << print_money(base_reward) << "(" << print_money(base_reward) << "+" << print_money(fee) << ")");
    return false;
  }

  // since a miner can claim less than the full block reward, we update the base_reward
  // to show the amount of coins that were actually generated, the remainder will be pushed back for later
  // emission. This modifies the emission curve very slightly.
  CHECK_AND_ASSERT_MES(money_in_use - fee <= base_reward, false, "base reward calculation bug");
  if(base_reward != money_in_use)
    partial_block_reward = true;
  base_reward = money_in_use - fee;

  return true;
}
//------------------------------------------------------------------
// get the block weights of the last <count> blocks, and return by reference <sz>.
void Blockchain::get_last_n_blocks_weights(std::vector<size_t>& weights, size_t count) const
{
  LOG_PRINT_L3("Blockchain::" << __func__);
  CRITICAL_REGION_LOCAL(m_blockchain_lock);
  auto h = m_db->height();

  // this function is meaningless for an empty blockchain...granted it should never be empty
  if(h == 0)
    return;

  m_db->block_txn_start(true);
  // add weight of last <count> blocks to vector <weights> (or less, if blockchain size < count)
  size_t start_offset = h - std::min<size_t>(h, count);
  weights.reserve(weights.size() + h - start_offset);
  for(size_t i = start_offset; i < h; i++)
  {
    weights.push_back(m_db->get_block_weight(i));
  }
  m_db->block_txn_stop();
}
//------------------------------------------------------------------
uint64_t Blockchain::get_current_cumulative_block_weight_limit() const
{
  LOG_PRINT_L3("Blockchain::" << __func__);
  return m_current_block_cumul_weight_limit;
}
//------------------------------------------------------------------
uint64_t Blockchain::get_current_cumulative_block_weight_median() const
{
  LOG_PRINT_L3("Blockchain::" << __func__);
  return m_current_block_cumul_weight_median;
}
//------------------------------------------------------------------
//TODO: This function only needed minor modification to work with BlockchainDB,
//      and *works*.  As such, to reduce the number of things that might break
//      in moving to BlockchainDB, this function will remain otherwise
//      unchanged for the time being.
//
// This function makes a new block for a miner to mine the hash for
//
// FIXME: this codebase references #if defined(DEBUG_CREATE_BLOCK_TEMPLATE)
// in a lot of places.  That flag is not referenced in any of the code
// nor any of the makefiles, howeve.  Need to look into whether or not it's
// necessary at all.
bool Blockchain::create_block_template(block& b, const account_public_address& miner_address, difficulty_type& diffic, uint64_t& height, uint64_t& expected_reward, const blobdata& ex_nonce)
{
  LOG_PRINT_L3("Blockchain::" << __func__);
  size_t median_weight;
  uint64_t already_generated_coins;
  uint64_t pool_cookie;

  m_tx_pool.lock();
  const auto unlock_guard = epee::misc_utils::create_scope_leave_handler([&]() { m_tx_pool.unlock(); });
  CRITICAL_REGION_LOCAL(m_blockchain_lock);
  height = m_db->height();
  if (m_btc_valid) {
    // The pool cookie is atomic. The lack of locking is OK, as if it changes
    // just as we compare it, we'll just use a slightly old template, but
    // this would be the case anyway if we'd lock, and the change happened
    // just after the block template was created
    if (!memcmp(&miner_address, &m_btc_address, sizeof(cryptonote::account_public_address)) && m_btc_nonce == ex_nonce && m_btc_pool_cookie == m_tx_pool.cookie()) {
      MDEBUG("Using cached template");
      m_btc.timestamp = time(NULL); // update timestamp unconditionally
      b = m_btc;
      diffic = m_btc_difficulty;
      expected_reward = m_btc_expected_reward;
      return true;
    }
    MDEBUG("Not using cached template: address " << (!memcmp(&miner_address, &m_btc_address, sizeof(cryptonote::account_public_address))) << ", nonce " << (m_btc_nonce == ex_nonce) << ", cookie " << (m_btc_pool_cookie == m_tx_pool.cookie()));
    invalidate_block_template_cache();
  }

  b.major_version = m_hardfork->get_current_version();
  b.minor_version = m_hardfork->get_ideal_version();
  b.prev_id = get_tail_id();
  b.timestamp = time(NULL);

  uint64_t median_ts;
  if (!check_block_timestamp(b, median_ts))
  {
    b.timestamp = median_ts;
  }

  diffic = get_difficulty_for_next_block();
  CHECK_AND_ASSERT_MES(diffic, false, "difficulty overhead.");

  median_weight = m_current_block_cumul_weight_limit / 2;
  already_generated_coins = m_db->get_block_already_generated_coins(height - 1);

  size_t txs_weight;
  uint64_t fee;
  if (!m_tx_pool.fill_block_template(b, median_weight, already_generated_coins, txs_weight, fee, expected_reward, m_hardfork->get_current_version(), height))
  {
    return false;
  }
  pool_cookie = m_tx_pool.cookie();
#if defined(DEBUG_CREATE_BLOCK_TEMPLATE)
  size_t real_txs_weight = 0;
  uint64_t real_fee = 0;
  for(crypto::hash &cur_hash: b.tx_hashes)
  {
    auto cur_res = m_tx_pool.m_transactions.find(cur_hash);
    if (cur_res == m_tx_pool.m_transactions.end())
    {
      LOG_ERROR("Creating block template: error: transaction not found");
      continue;
    }
    tx_memory_pool::tx_details &cur_tx = cur_res->second;
    real_txs_weight += cur_tx.weight;
    real_fee += cur_tx.fee;
    if (cur_tx.weight != get_transaction_weight(cur_tx.tx))
    {
      LOG_ERROR("Creating block template: error: invalid transaction weight");
    }
    if (cur_tx.tx.version == 1)
    {
      uint64_t inputs_amount;
      if (!get_inputs_money_amount(cur_tx.tx, inputs_amount))
      {
        LOG_ERROR("Creating block template: error: cannot get inputs amount");
      }
      else if (cur_tx.fee != inputs_amount - get_outs_money_amount(cur_tx.tx))
      {
        LOG_ERROR("Creating block template: error: invalid fee");
      }
    }
    else
    {
      if (cur_tx.fee != cur_tx.tx.rct_signatures.txnFee)
      {
        LOG_ERROR("Creating block template: error: invalid fee");
      }
    }
  }
  if (txs_weight != real_txs_weight)
  {
    LOG_ERROR("Creating block template: error: wrongly calculated transaction weight");
  }
  if (fee != real_fee)
  {
    LOG_ERROR("Creating block template: error: wrongly calculated fee");
  }
  MDEBUG("Creating block template: height " << height <<
      ", median weight " << median_weight <<
      ", already generated coins " << already_generated_coins <<
      ", transaction weight " << txs_weight <<
      ", fee " << fee);
#endif

  /*
   two-phase miner transaction generation: we don't know exact block weight until we prepare block, but we don't know reward until we know
   block weight, so first miner transaction generated with fake amount of money, and with phase we know think we know expected block weight
   */
  //make blocks coin-base tx looks close to real coinbase tx to get truthful blob weight
  uint8_t hf_version = m_hardfork->get_current_version();

  loki_miner_tx_context miner_tx_context(m_nettype,
                                         m_service_node_list.select_winner(),
                                         m_service_node_list.get_winner_addresses_and_portions());

  if (!calc_batched_governance_reward(height, miner_tx_context.batched_governance))
  {
    LOG_ERROR("Failed to calculate batched governance reward");
    return false;
  }

  bool r = construct_miner_tx(height, median_weight, already_generated_coins, txs_weight, fee, miner_address, b.miner_tx, ex_nonce, hf_version, miner_tx_context);

  CHECK_AND_ASSERT_MES(r, false, "Failed to construct miner tx, first chance");
  size_t cumulative_weight = txs_weight + get_transaction_weight(b.miner_tx);
#if defined(DEBUG_CREATE_BLOCK_TEMPLATE)
  MDEBUG("Creating block template: miner tx weight " << get_transaction_weight(b.miner_tx) <<
      ", cumulative weight " << cumulative_weight);
#endif
  for (size_t try_count = 0; try_count != 10; ++try_count)
  {
    r = construct_miner_tx(height, median_weight, already_generated_coins, cumulative_weight, fee, miner_address, b.miner_tx, ex_nonce, hf_version, miner_tx_context);

    CHECK_AND_ASSERT_MES(r, false, "Failed to construct miner tx, second chance");
    size_t coinbase_weight = get_transaction_weight(b.miner_tx);
    if (coinbase_weight > cumulative_weight - txs_weight)
    {
      cumulative_weight = txs_weight + coinbase_weight;
#if defined(DEBUG_CREATE_BLOCK_TEMPLATE)
      MDEBUG("Creating block template: miner tx weight " << coinbase_weight <<
          ", cumulative weight " << cumulative_weight << " is greater than before");
#endif
      continue;
    }

    if (coinbase_weight < cumulative_weight - txs_weight)
    {
      size_t delta = cumulative_weight - txs_weight - coinbase_weight;
#if defined(DEBUG_CREATE_BLOCK_TEMPLATE)
      MDEBUG("Creating block template: miner tx weight " << coinbase_weight <<
          ", cumulative weight " << txs_weight + coinbase_weight <<
          " is less than before, adding " << delta << " zero bytes");
#endif
      b.miner_tx.extra.insert(b.miner_tx.extra.end(), delta, 0);
      //here  could be 1 byte difference, because of extra field counter is varint, and it can become from 1-byte len to 2-bytes len.
      if (cumulative_weight != txs_weight + get_transaction_weight(b.miner_tx))
      {
        CHECK_AND_ASSERT_MES(cumulative_weight + 1 == txs_weight + get_transaction_weight(b.miner_tx), false, "unexpected case: cumulative_weight=" << cumulative_weight << " + 1 is not equal txs_cumulative_weight=" << txs_weight << " + get_transaction_weight(b.miner_tx)=" << get_transaction_weight(b.miner_tx));
        b.miner_tx.extra.resize(b.miner_tx.extra.size() - 1);
        if (cumulative_weight != txs_weight + get_transaction_weight(b.miner_tx))
        {
          //fuck, not lucky, -1 makes varint-counter size smaller, in that case we continue to grow with cumulative_weight
          MDEBUG("Miner tx creation has no luck with delta_extra size = " << delta << " and " << delta - 1);
          cumulative_weight += delta - 1;
          continue;
        }
        MDEBUG("Setting extra for block: " << b.miner_tx.extra.size() << ", try_count=" << try_count);
      }
    }
    CHECK_AND_ASSERT_MES(cumulative_weight == txs_weight + get_transaction_weight(b.miner_tx), false, "unexpected case: cumulative_weight=" << cumulative_weight << " is not equal txs_cumulative_weight=" << txs_weight << " + get_transaction_weight(b.miner_tx)=" << get_transaction_weight(b.miner_tx));
#if defined(DEBUG_CREATE_BLOCK_TEMPLATE)
    MDEBUG("Creating block template: miner tx weight " << coinbase_weight <<
        ", cumulative weight " << cumulative_weight << " is now good");
#endif

    cache_block_template(b, miner_address, ex_nonce, diffic, expected_reward, pool_cookie);
    return true;
  }
  LOG_ERROR("Failed to create_block_template with " << 10 << " tries");
  return false;
}
//------------------------------------------------------------------
// for an alternate chain, get the timestamps from the main chain to complete
// the needed number of timestamps for the BLOCKCHAIN_TIMESTAMP_CHECK_WINDOW.
bool Blockchain::complete_timestamps_vector(uint64_t start_top_height, std::vector<uint64_t>& timestamps)
{
  LOG_PRINT_L3("Blockchain::" << __func__);

  if(timestamps.size() >= BLOCKCHAIN_TIMESTAMP_CHECK_WINDOW)
    return true;

  CRITICAL_REGION_LOCAL(m_blockchain_lock);
  size_t need_elements = BLOCKCHAIN_TIMESTAMP_CHECK_WINDOW - timestamps.size();
  CHECK_AND_ASSERT_MES(start_top_height < m_db->height(), false, "internal error: passed start_height not < " << " m_db->height() -- " << start_top_height << " >= " << m_db->height());
  size_t stop_offset = start_top_height > need_elements ? start_top_height - need_elements : 0;
  timestamps.reserve(timestamps.size() + start_top_height - stop_offset);
  while (start_top_height != stop_offset)
  {
    timestamps.push_back(m_db->get_block_timestamp(start_top_height));
    --start_top_height;
  }
  return true;
}
//------------------------------------------------------------------
// If a block is to be added and its parent block is not the current
// main chain top block, then we need to see if we know about its parent block.
// If its parent block is part of a known forked chain, then we need to see
// if that chain is long enough to become the main chain and re-org accordingly
// if so.  If not, we need to hang on to the block in case it becomes part of
// a long forked chain eventually.
bool Blockchain::handle_alternative_block(const block& b, const crypto::hash& id, block_verification_context& bvc)
{
  LOG_PRINT_L3("Blockchain::" << __func__);
  CRITICAL_REGION_LOCAL(m_blockchain_lock);
  m_timestamps_and_difficulties_height = 0;
  uint64_t block_height = get_block_height(b);
  if(0 == block_height)
  {
    MERROR_VER("Block with id: " << epee::string_tools::pod_to_hex(id) << " (as alternative), but miner tx says height is 0.");
    bvc.m_verifivation_failed = true;
    return false;
  }
  // this basically says if the blockchain is smaller than the first
  // checkpoint then alternate blocks are allowed.  Alternatively, if the
  // last checkpoint *before* the end of the current chain is also before
  // the block to be added, then this is fine.
  if (!m_checkpoints.is_alternative_block_allowed(get_current_blockchain_height(), block_height))
  {
    MERROR_VER("Block with id: " << id << std::endl << " can't be accepted for alternative chain, block height: " << block_height << std::endl << " blockchain height: " << get_current_blockchain_height());
    bvc.m_verifivation_failed = true;
    return false;
  }

  // this is a cheap test
  if (!m_hardfork->check_for_height(b, block_height))
  {
    LOG_PRINT_L1("Block with id: " << id << std::endl << "has old version for height " << block_height);
    bvc.m_verifivation_failed = true;
    return false;
  }

  //block is not related with head of main chain
  //first of all - look in alternative chains container
  auto it_prev = m_alternative_chains.find(b.prev_id);
  bool parent_in_main = m_db->block_exists(b.prev_id);
  if(it_prev != m_alternative_chains.end() || parent_in_main)
  {
    //we have new block in alternative chain

    //build alternative subchain, front -> mainchain, back -> alternative head
    blocks_ext_by_hash::iterator alt_it = it_prev; //m_alternative_chains.find()
    std::list<blocks_ext_by_hash::iterator> alt_chain;
    std::vector<uint64_t> timestamps;
    while(alt_it != m_alternative_chains.end())
    {
      alt_chain.push_front(alt_it);
      timestamps.push_back(alt_it->second.bl.timestamp);
      alt_it = m_alternative_chains.find(alt_it->second.bl.prev_id);
    }

    // if block to be added connects to known blocks that aren't part of the
    // main chain -- that is, if we're adding on to an alternate chain
    if(!alt_chain.empty())
    {
      // make sure alt chain doesn't somehow start past the end of the main chain
      CHECK_AND_ASSERT_MES(m_db->height() > alt_chain.front()->second.height, false, "main blockchain wrong height");

      // make sure that the blockchain contains the block that should connect
      // this alternate chain with it.
      if (!m_db->block_exists(alt_chain.front()->second.bl.prev_id))
      {
        MERROR("alternate chain does not appear to connect to main chain...");
        return false;
      }

      // make sure block connects correctly to the main chain
      auto h = m_db->get_block_hash_from_height(alt_chain.front()->second.height - 1);
      CHECK_AND_ASSERT_MES(h == alt_chain.front()->second.bl.prev_id, false, "alternative chain has wrong connection to main chain");
      complete_timestamps_vector(m_db->get_block_height(alt_chain.front()->second.bl.prev_id), timestamps);
    }
    // if block not associated with known alternate chain
    else
    {
      // if block parent is not part of main chain or an alternate chain,
      // we ignore it
      CHECK_AND_ASSERT_MES(parent_in_main, false, "internal error: broken imperative condition: parent_in_main");

      complete_timestamps_vector(m_db->get_block_height(b.prev_id), timestamps);
    }

    // verify that the block's timestamp is within the acceptable range
    // (not earlier than the median of the last X blocks)
    if(!check_block_timestamp(timestamps, b))
    {
      MERROR_VER("Block with id: " << id << std::endl << " for alternative chain, has invalid timestamp: " << b.timestamp);
      bvc.m_verifivation_failed = true;
      return false;
    }

    // FIXME: consider moving away from block_extended_info at some point
    block_extended_info bei = boost::value_initialized<block_extended_info>();
    bei.bl = b;
    bei.height = alt_chain.size() ? it_prev->second.height + 1 : m_db->get_block_height(b.prev_id) + 1;

    bool is_a_checkpoint;
    if(!m_checkpoints.check_block(bei.height, id, is_a_checkpoint))
    {
      LOG_ERROR("CHECKPOINT VALIDATION FAILED");
      bvc.m_verifivation_failed = true;
      return false;
    }

    // Check the block's hash against the difficulty target for its alt chain
    difficulty_type current_diff = get_next_difficulty_for_alternative_chain(alt_chain, bei);
    CHECK_AND_ASSERT_MES(current_diff, false, "!!!!!!! DIFFICULTY OVERHEAD !!!!!!!");
    crypto::hash proof_of_work = null_hash;
    get_block_longhash(bei.bl, proof_of_work, bei.height);
    if(!check_hash(proof_of_work, current_diff))
    {
      MERROR_VER("Block with id: " << id << std::endl << " for alternative chain, does not have enough proof of work: " << proof_of_work << std::endl << " expected difficulty: " << current_diff);
      bvc.m_verifivation_failed = true;
      return false;
    }

    if(!prevalidate_miner_transaction(b, bei.height))
    {
      MERROR_VER("Block with id: " << epee::string_tools::pod_to_hex(id) << " (as alternative) has incorrect miner transaction.");
      bvc.m_verifivation_failed = true;
      return false;
    }

    // FIXME:
    // this brings up an interesting point: consider allowing to get block
    // difficulty both by height OR by hash, not just height.
    difficulty_type main_chain_cumulative_difficulty = m_db->get_block_cumulative_difficulty(m_db->height() - 1);
    if (alt_chain.size())
    {
      bei.cumulative_difficulty = it_prev->second.cumulative_difficulty;
    }
    else
    {
      // passed-in block's previous block's cumulative difficulty, found on the main chain
      bei.cumulative_difficulty = m_db->get_block_cumulative_difficulty(m_db->get_block_height(b.prev_id));
    }
    bei.cumulative_difficulty += current_diff;

    // add block to alternate blocks storage,
    // as well as the current "alt chain" container
    auto i_res = m_alternative_chains.insert(blocks_ext_by_hash::value_type(id, bei));
    CHECK_AND_ASSERT_MES(i_res.second, false, "insertion of new alternative block returned as it already exist");
    alt_chain.push_back(i_res.first);

    // FIXME: is it even possible for a checkpoint to show up not on the main chain?
    if(is_a_checkpoint)
    {
      //do reorganize!
      MGINFO_GREEN("###### REORGANIZE on height: " << alt_chain.front()->second.height << " of " << m_db->height() - 1 << ", checkpoint is found in alternative chain on height " << bei.height);

      bool r = switch_to_alternative_blockchain(alt_chain, true);

      if(r) bvc.m_added_to_main_chain = true;
      else bvc.m_verifivation_failed = true;

      return r;
    }
    else if(main_chain_cumulative_difficulty < bei.cumulative_difficulty) //check if difficulty bigger then in main chain
    {
      //do reorganize!
      MGINFO_GREEN("###### REORGANIZE on height: " << alt_chain.front()->second.height << " of " << m_db->height() - 1 << " with cum_difficulty " << m_db->get_block_cumulative_difficulty(m_db->height() - 1) << std::endl << " alternative blockchain size: " << alt_chain.size() << " with cum_difficulty " << bei.cumulative_difficulty);

      bool r = switch_to_alternative_blockchain(alt_chain, false);
      if (r)
        bvc.m_added_to_main_chain = true;
      else
        bvc.m_verifivation_failed = true;
      return r;
    }
    else
    {
      MGINFO_BLUE("----- BLOCK ADDED AS ALTERNATIVE ON HEIGHT " << bei.height << std::endl << "id:\t" << id << std::endl << "PoW:\t" << proof_of_work << std::endl << "difficulty:\t" << current_diff);
      return true;
    }
  }
  else
  {
    //block orphaned
    bvc.m_marked_as_orphaned = true;
    MERROR_VER("Block recognized as orphaned and rejected, id = " << id << ", height " << block_height
        << ", parent in alt " << (it_prev != m_alternative_chains.end()) << ", parent in main " << parent_in_main
        << " (parent " << b.prev_id << ", current top " << get_tail_id() << ", chain height " << get_current_blockchain_height() << ")");
  }

  return true;
}
//------------------------------------------------------------------
bool Blockchain::get_blocks(uint64_t start_offset, size_t count, std::vector<std::pair<cryptonote::blobdata,block>>& blocks, std::vector<cryptonote::blobdata>& txs) const
{
  LOG_PRINT_L3("Blockchain::" << __func__);
  CRITICAL_REGION_LOCAL(m_blockchain_lock);
  if(start_offset >= m_db->height())
    return false;

  if (!get_blocks(start_offset, count, blocks))
  {
    return false;
  }

  for(const auto& blk : blocks)
  {
    std::vector<crypto::hash> missed_ids;
    get_transactions_blobs(blk.second.tx_hashes, txs, missed_ids);
    CHECK_AND_ASSERT_MES(!missed_ids.size(), false, "has missed transactions in own block in main blockchain");
  }

  return true;
}
//------------------------------------------------------------------
bool Blockchain::get_blocks(uint64_t start_offset, size_t count, std::vector<std::pair<cryptonote::blobdata,block>>& blocks) const
{
  LOG_PRINT_L3("Blockchain::" << __func__);
  CRITICAL_REGION_LOCAL(m_blockchain_lock);
  const uint64_t height = m_db->height();
  if(start_offset >= height)
    return false;

  blocks.reserve(blocks.size() + height - start_offset);
  for(size_t i = start_offset; i < start_offset + count && i < height;i++)
  {
    blocks.push_back(std::make_pair(m_db->get_block_blob_from_height(i), block()));
    if (!parse_and_validate_block_from_blob(blocks.back().first, blocks.back().second))
    {
      LOG_ERROR("Invalid block");
      return false;
    }
  }
  return true;
}
//------------------------------------------------------------------
//TODO: This function *looks* like it won't need to be rewritten
//      to use BlockchainDB, as it calls other functions that were,
//      but it warrants some looking into later.
//
//FIXME: This function appears to want to return false if any transactions
//       that belong with blocks are missing, but not if blocks themselves
//       are missing.
bool Blockchain::handle_get_objects(NOTIFY_REQUEST_GET_OBJECTS::request& arg, NOTIFY_RESPONSE_GET_OBJECTS::request& rsp)
{
  LOG_PRINT_L3("Blockchain::" << __func__);
  CRITICAL_REGION_LOCAL(m_blockchain_lock);
  m_db->block_txn_start(true);
  rsp.current_blockchain_height = get_current_blockchain_height();
  std::vector<std::pair<cryptonote::blobdata,block>> blocks;
  get_blocks(arg.blocks, blocks, rsp.missed_ids);

  for (auto& bl: blocks)
  {
    std::vector<crypto::hash> missed_tx_ids;
    std::vector<cryptonote::blobdata> txs;

    rsp.blocks.push_back(block_complete_entry());
    block_complete_entry& e = rsp.blocks.back();

    // FIXME: s/rsp.missed_ids/missed_tx_id/ ?  Seems like rsp.missed_ids
    //        is for missed blocks, not missed transactions as well.
    get_transactions_blobs(bl.second.tx_hashes, e.txs, missed_tx_ids);

    if (missed_tx_ids.size() != 0)
    {
      LOG_ERROR("Error retrieving blocks, missed " << missed_tx_ids.size()
          << " transactions for block with hash: " << get_block_hash(bl.second)
          << std::endl
      );

      // append missed transaction hashes to response missed_ids field,
      // as done below if any standalone transactions were requested
      // and missed.
      rsp.missed_ids.insert(rsp.missed_ids.end(), missed_tx_ids.begin(), missed_tx_ids.end());
      m_db->block_txn_stop();
      return false;
    }

    //pack block
    e.block = std::move(bl.first);
  }
  //get and pack other transactions, if needed
  std::vector<cryptonote::blobdata> txs;
  get_transactions_blobs(arg.txs, rsp.txs, rsp.missed_ids);

  m_db->block_txn_stop();
  return true;
}
//------------------------------------------------------------------
bool Blockchain::get_alternative_blocks(std::vector<block>& blocks) const
{
  LOG_PRINT_L3("Blockchain::" << __func__);
  CRITICAL_REGION_LOCAL(m_blockchain_lock);

  blocks.reserve(m_alternative_chains.size());
  for (const auto& alt_bl: m_alternative_chains)
  {
    blocks.push_back(alt_bl.second.bl);
  }
  return true;
}
//------------------------------------------------------------------
size_t Blockchain::get_alternative_blocks_count() const
{
  LOG_PRINT_L3("Blockchain::" << __func__);
  CRITICAL_REGION_LOCAL(m_blockchain_lock);
  return m_alternative_chains.size();
}
//------------------------------------------------------------------
// This function adds the output specified by <amount, i> to the result_outs container
// unlocked and other such checks should be done by here.
uint64_t Blockchain::get_num_mature_outputs(uint64_t amount) const
{
  uint64_t num_outs = m_db->get_num_outputs(amount);
  // ensure we don't include outputs that aren't yet eligible to be used
  // outpouts are sorted by height
  while (num_outs > 0)
  {
    const tx_out_index toi = m_db->get_output_tx_and_index(amount, num_outs - 1);
    const uint64_t height = m_db->get_tx_block_height(toi.first);
    if (height + CRYPTONOTE_DEFAULT_TX_SPENDABLE_AGE <= m_db->height())
      break;
    --num_outs;
  }

  return num_outs;
}

crypto::public_key Blockchain::get_output_key(uint64_t amount, uint64_t global_index) const
{
  output_data_t data = m_db->get_output_key(amount, global_index);
  return data.pubkey;
}

//------------------------------------------------------------------
bool Blockchain::get_outs(const COMMAND_RPC_GET_OUTPUTS_BIN::request& req, COMMAND_RPC_GET_OUTPUTS_BIN::response& res) const
{
  LOG_PRINT_L3("Blockchain::" << __func__);
  CRITICAL_REGION_LOCAL(m_blockchain_lock);

  res.outs.clear();
  res.outs.reserve(req.outputs.size());

  std::vector<cryptonote::output_data_t> data;
  try
  {
    std::vector<uint64_t> amounts, offsets;
    amounts.reserve(req.outputs.size());
    offsets.reserve(req.outputs.size());
    for (const auto &i: req.outputs)
    {
      amounts.push_back(i.amount);
      offsets.push_back(i.index);
    }
    m_db->get_output_key(epee::span<const uint64_t>(amounts.data(), amounts.size()), offsets, data);
    if (data.size() != req.outputs.size())
    {
      MERROR("Unexpected output data size: expected " << req.outputs.size() << ", got " << data.size());
      return false;
    }
    for (const auto &t: data)
      res.outs.push_back({t.pubkey, t.commitment, is_output_spendtime_unlocked(t.unlock_time), t.height, crypto::null_hash});

    if (req.get_txid)
    {
      for (size_t i = 0; i < req.outputs.size(); ++i)
      {
        tx_out_index toi = m_db->get_output_tx_and_index(req.outputs[i].amount, req.outputs[i].index);
        res.outs[i].txid = toi.first;
      }
    }
  }
  catch (const std::exception &e)
  {
    return false;
  }
  return true;
}
//------------------------------------------------------------------
void Blockchain::get_output_key_mask_unlocked(const uint64_t& amount, const uint64_t& index, crypto::public_key& key, rct::key& mask, bool& unlocked) const
{
  const auto o_data = m_db->get_output_key(amount, index);
  key = o_data.pubkey;
  mask = o_data.commitment;
  unlocked = is_output_spendtime_unlocked(o_data.unlock_time);
}
//------------------------------------------------------------------
bool Blockchain::get_output_distribution(uint64_t amount, uint64_t from_height, uint64_t to_height, uint64_t &start_height, std::vector<uint64_t> &distribution, uint64_t &base) const
{
  // rct outputs don't exist before v4, NOTE(loki): we started from v7 so our start is always 0
  start_height = 0;
  base = 0;

  if (to_height > 0 && to_height < from_height)
    return false;

  const uint64_t real_start_height = start_height;
  if (from_height > start_height)
    start_height = from_height;

  distribution.clear();
  uint64_t db_height = m_db->height();
  if (db_height == 0)
    return false;
  if (start_height >= db_height || to_height >= db_height)
    return false;
  if (amount == 0)
  {
    std::vector<uint64_t> heights;
    heights.reserve(to_height + 1 - start_height);
    uint64_t real_start_height = start_height > 0 ? start_height-1 : start_height;
    for (uint64_t h = real_start_height; h <= to_height; ++h)
      heights.push_back(h);
    distribution = m_db->get_block_cumulative_rct_outputs(heights);
    if (start_height > 0)
    {
      base = distribution[0];
      distribution.erase(distribution.begin());
    }
    return true;
  }
  else
  {
    return m_db->get_output_distribution(amount, start_height, to_height, distribution, base);
  }
}
//------------------------------------------------------------------
// This function takes a list of block hashes from another node
// on the network to find where the split point is between us and them.
// This is used to see what to send another node that needs to sync.
bool Blockchain::find_blockchain_supplement(const std::list<crypto::hash>& qblock_ids, uint64_t& starter_offset) const
{
  LOG_PRINT_L3("Blockchain::" << __func__);
  CRITICAL_REGION_LOCAL(m_blockchain_lock);

  // make sure the request includes at least the genesis block, otherwise
  // how can we expect to sync from the client that the block list came from?
  if(qblock_ids.empty())
  {
    MCERROR("net.p2p", "Client sent wrong NOTIFY_REQUEST_CHAIN: m_block_ids.size()=" << qblock_ids.size() << ", dropping connection");
    return false;
  }

  m_db->block_txn_start(true);
  // make sure that the last block in the request's block list matches
  // the genesis block
  auto gen_hash = m_db->get_block_hash_from_height(0);
  if(qblock_ids.back() != gen_hash)
  {
    MCERROR("net.p2p", "Client sent wrong NOTIFY_REQUEST_CHAIN: genesis block mismatch: " << std::endl << "id: " << qblock_ids.back() << ", " << std::endl << "expected: " << gen_hash << "," << std::endl << " dropping connection");
	m_db->block_txn_abort();
    return false;
  }

  // Find the first block the foreign chain has that we also have.
  // Assume qblock_ids is in reverse-chronological order.
  auto bl_it = qblock_ids.begin();
  uint64_t split_height = 0;
  for(; bl_it != qblock_ids.end(); bl_it++)
  {
    try
    {
      if (m_db->block_exists(*bl_it, &split_height))
        break;
    }
    catch (const std::exception& e)
    {
      MWARNING("Non-critical error trying to find block by hash in BlockchainDB, hash: " << *bl_it);
	  m_db->block_txn_abort();
      return false;
    }
  }
  m_db->block_txn_stop();

  // this should be impossible, as we checked that we share the genesis block,
  // but just in case...
  if(bl_it == qblock_ids.end())
  {
    MERROR("Internal error handling connection, can't find split point");
    return false;
  }

  //we start to put block ids INCLUDING last known id, just to make other side be sure
  starter_offset = split_height;
  return true;
}
//------------------------------------------------------------------
uint64_t Blockchain::block_difficulty(uint64_t i) const
{
  LOG_PRINT_L3("Blockchain::" << __func__);
  // WARNING: this function does not take m_blockchain_lock, and thus should only call read only
  // m_db functions which do not depend on one another (ie, no getheight + gethash(height-1), as
  // well as not accessing class members, even read only (ie, m_invalid_blocks). The caller must
  // lock if it is otherwise needed.
  try
  {
    return m_db->get_block_difficulty(i);
  }
  catch (const BLOCK_DNE& e)
  {
    MERROR("Attempted to get block difficulty for height above blockchain height");
  }
  return 0;
}
//------------------------------------------------------------------
template<typename T> void reserve_container(std::vector<T> &v, size_t N) { v.reserve(N); }
template<typename T> void reserve_container(std::list<T> &v, size_t N) { }
//------------------------------------------------------------------
//TODO: return type should be void, throw on exception
//       alternatively, return true only if no blocks missed
template<class t_ids_container, class t_blocks_container, class t_missed_container>
bool Blockchain::get_blocks(const t_ids_container& block_ids, t_blocks_container& blocks, t_missed_container& missed_bs) const
{
  LOG_PRINT_L3("Blockchain::" << __func__);
  CRITICAL_REGION_LOCAL(m_blockchain_lock);

  reserve_container(blocks, block_ids.size());
  for (const auto& block_hash : block_ids)
  {
    try
    {
      uint64_t height = 0;
      if (m_db->block_exists(block_hash, &height))
      {
        blocks.push_back(std::make_pair(m_db->get_block_blob_from_height(height), block()));
        if (!parse_and_validate_block_from_blob(blocks.back().first, blocks.back().second))
        {
          LOG_ERROR("Invalid block: " << block_hash);
          blocks.pop_back();
          missed_bs.push_back(block_hash);
        }
      }
      else
        missed_bs.push_back(block_hash);
    }
    catch (const std::exception& e)
    {
      return false;
    }
  }
  return true;
}
//------------------------------------------------------------------
//TODO: return type should be void, throw on exception
//       alternatively, return true only if no transactions missed
template<class t_ids_container, class t_tx_container, class t_missed_container>
bool Blockchain::get_transactions_blobs(const t_ids_container& txs_ids, t_tx_container& txs, t_missed_container& missed_txs, bool pruned) const
{
  LOG_PRINT_L3("Blockchain::" << __func__);
  CRITICAL_REGION_LOCAL(m_blockchain_lock);

  reserve_container(txs, txs_ids.size());
  for (const auto& tx_hash : txs_ids)
  {
    try
    {
      cryptonote::blobdata tx;
      if (pruned && m_db->get_pruned_tx_blob(tx_hash, tx))
        txs.push_back(std::move(tx));
      else if (!pruned && m_db->get_tx_blob(tx_hash, tx))
        txs.push_back(std::move(tx));
      else
        missed_txs.push_back(tx_hash);
    }
    catch (const std::exception& e)
    {
      return false;
    }
  }
  return true;
}
//------------------------------------------------------------------
size_t get_transaction_version(const cryptonote::blobdata &bd)
{
  size_t version;
  const char* begin = static_cast<const char*>(bd.data());
  const char* end = begin + bd.size();
  int read = tools::read_varint(begin, end, version);
  if (read <= 0)
    throw std::runtime_error("Internal error getting transaction version");
  return version;
}
//------------------------------------------------------------------
template<class t_ids_container, class t_tx_container, class t_missed_container>
bool Blockchain::get_split_transactions_blobs(const t_ids_container& txs_ids, t_tx_container& txs, t_missed_container& missed_txs) const
{
  LOG_PRINT_L3("Blockchain::" << __func__);
  CRITICAL_REGION_LOCAL(m_blockchain_lock);

  reserve_container(txs, txs_ids.size());
  for (const auto& tx_hash : txs_ids)
  {
    try
    {
      cryptonote::blobdata tx;
      if (m_db->get_pruned_tx_blob(tx_hash, tx))
      {
        txs.push_back(std::make_tuple(tx_hash, std::move(tx), crypto::null_hash, cryptonote::blobdata()));
        if (!is_v1_tx(std::get<1>(txs.back())) && !m_db->get_prunable_tx_hash(tx_hash, std::get<2>(txs.back())))
        {
          MERROR("Prunable data hash not found for " << tx_hash);
          return false;
        }
        if (!m_db->get_prunable_tx_blob(tx_hash, std::get<3>(txs.back())))
          std::get<3>(txs.back()).clear();
      }
      else
        missed_txs.push_back(tx_hash);
    }
    catch (const std::exception& e)
    {
      return false;
    }
  }
  return true;
}
//------------------------------------------------------------------
template<class t_ids_container, class t_tx_container, class t_missed_container>
bool Blockchain::get_transactions(const t_ids_container& txs_ids, t_tx_container& txs, t_missed_container& missed_txs) const
{
  LOG_PRINT_L3("Blockchain::" << __func__);
  CRITICAL_REGION_LOCAL(m_blockchain_lock);

  reserve_container(txs, txs_ids.size());
  for (const auto& tx_hash : txs_ids)
  {
    try
    {
      cryptonote::blobdata tx;
      if (m_db->get_tx_blob(tx_hash, tx))
      {
        txs.push_back(transaction());
        if (!parse_and_validate_tx_from_blob(tx, txs.back()))
        {
          LOG_ERROR("Invalid transaction");
          return false;
        }
      }
      else
        missed_txs.push_back(tx_hash);
    }
    catch (const std::exception& e)
    {
      return false;
    }
  }
  return true;
}
//------------------------------------------------------------------
// Find the split point between us and foreign blockchain and return
// (by reference) the most recent common block hash along with up to
// BLOCKS_IDS_SYNCHRONIZING_DEFAULT_COUNT additional (more recent) hashes.
bool Blockchain::find_blockchain_supplement(const std::list<crypto::hash>& qblock_ids, std::vector<crypto::hash>& hashes, uint64_t& start_height, uint64_t& current_height) const
{
  LOG_PRINT_L3("Blockchain::" << __func__);
  CRITICAL_REGION_LOCAL(m_blockchain_lock);

  // if we can't find the split point, return false
  if(!find_blockchain_supplement(qblock_ids, start_height))
  {
    return false;
  }

  m_db->block_txn_start(true);
  current_height = get_current_blockchain_height();
  const uint32_t pruning_seed = get_blockchain_pruning_seed();
  start_height = tools::get_next_unpruned_block_height(start_height, current_height, pruning_seed);
  uint64_t stop_height = tools::get_next_pruned_block_height(start_height, current_height, pruning_seed);
  size_t count = 0;
  hashes.reserve(std::min((size_t)(stop_height - start_height), (size_t)BLOCKS_IDS_SYNCHRONIZING_DEFAULT_COUNT));
  for(size_t i = start_height; i < stop_height && count < BLOCKS_IDS_SYNCHRONIZING_DEFAULT_COUNT; i++, count++)
  {
    hashes.push_back(m_db->get_block_hash_from_height(i));
  }

  m_db->block_txn_stop();
  return true;
}

bool Blockchain::find_blockchain_supplement(const std::list<crypto::hash>& qblock_ids, NOTIFY_RESPONSE_CHAIN_ENTRY::request& resp) const
{
  LOG_PRINT_L3("Blockchain::" << __func__);
  CRITICAL_REGION_LOCAL(m_blockchain_lock);

  bool result = find_blockchain_supplement(qblock_ids, resp.m_block_ids, resp.start_height, resp.total_height);
  if (result)
    resp.cumulative_difficulty = m_db->get_block_cumulative_difficulty(resp.total_height - 1);

  return result;
}
//------------------------------------------------------------------
//FIXME: change argument to std::vector, low priority
// find split point between ours and foreign blockchain (or start at
// blockchain height <req_start_block>), and return up to max_count FULL
// blocks by reference.
bool Blockchain::find_blockchain_supplement(const uint64_t req_start_block, const std::list<crypto::hash>& qblock_ids, std::vector<std::pair<std::pair<cryptonote::blobdata, crypto::hash>, std::vector<std::pair<crypto::hash, cryptonote::blobdata> > > >& blocks, uint64_t& total_height, uint64_t& start_height, bool pruned, bool get_miner_tx_hash, size_t max_count) const
{
  LOG_PRINT_L3("Blockchain::" << __func__);
  CRITICAL_REGION_LOCAL(m_blockchain_lock);

  // if a specific start height has been requested
  if(req_start_block > 0)
  {
    // if requested height is higher than our chain, return false -- we can't help
    if (req_start_block >= m_db->height())
    {
      return false;
    }
    start_height = req_start_block;
  }
  else
  {
    if(!find_blockchain_supplement(qblock_ids, start_height))
    {
      return false;
    }
  }

  m_db->block_txn_start(true);
  total_height = get_current_blockchain_height();
  size_t count = 0, size = 0;
  blocks.reserve(std::min(std::min(max_count, (size_t)10000), (size_t)(total_height - start_height)));
  for(uint64_t i = start_height; i < total_height && count < max_count && (size < FIND_BLOCKCHAIN_SUPPLEMENT_MAX_SIZE || count < 3); i++, count++)
  {
    blocks.resize(blocks.size()+1);
    blocks.back().first.first = m_db->get_block_blob_from_height(i);
    block b;
    CHECK_AND_ASSERT_MES(parse_and_validate_block_from_blob(blocks.back().first.first, b), false, "internal error, invalid block");
    blocks.back().first.second = get_miner_tx_hash ? cryptonote::get_transaction_hash(b.miner_tx) : crypto::null_hash;
    std::vector<crypto::hash> mis;
    std::vector<cryptonote::blobdata> txs;
    get_transactions_blobs(b.tx_hashes, txs, mis, pruned);
    CHECK_AND_ASSERT_MES(!mis.size(), false, "internal error, transaction from block not found");
    size += blocks.back().first.first.size();
    for (const auto &t: txs)
      size += t.size();

    CHECK_AND_ASSERT_MES(txs.size() == b.tx_hashes.size(), false, "mismatched sizes of b.tx_hashes and txs");
    blocks.back().second.reserve(txs.size());
    for (size_t i = 0; i < txs.size(); ++i)
    {
      blocks.back().second.push_back(std::make_pair(b.tx_hashes[i], std::move(txs[i])));
    }
  }
  m_db->block_txn_stop();
  return true;
}
//------------------------------------------------------------------
bool Blockchain::add_block_as_invalid(const block& bl, const crypto::hash& h)
{
  LOG_PRINT_L3("Blockchain::" << __func__);
  block_extended_info bei = AUTO_VAL_INIT(bei);
  bei.bl = bl;
  return add_block_as_invalid(bei, h);
}
//------------------------------------------------------------------
bool Blockchain::add_block_as_invalid(const block_extended_info& bei, const crypto::hash& h)
{
  LOG_PRINT_L3("Blockchain::" << __func__);
  CRITICAL_REGION_LOCAL(m_blockchain_lock);
  auto i_res = m_invalid_blocks.insert(std::map<crypto::hash, block_extended_info>::value_type(h, bei));
  CHECK_AND_ASSERT_MES(i_res.second, false, "at insertion invalid by tx returned status existed");
  MINFO("BLOCK ADDED AS INVALID: " << h << std::endl << ", prev_id=" << bei.bl.prev_id << ", m_invalid_blocks count=" << m_invalid_blocks.size());
  return true;
}
//------------------------------------------------------------------
bool Blockchain::have_block(const crypto::hash& id) const
{
  LOG_PRINT_L3("Blockchain::" << __func__);
  CRITICAL_REGION_LOCAL(m_blockchain_lock);

  if(m_db->block_exists(id))
  {
    LOG_PRINT_L2("block " << id << " found in main chain");
    return true;
  }

  if(m_alternative_chains.count(id))
  {
    LOG_PRINT_L2("block " << id << " found in m_alternative_chains");
    return true;
  }

  if(m_invalid_blocks.count(id))
  {
    LOG_PRINT_L2("block " << id << " found in m_invalid_blocks");
    return true;
  }

  return false;
}
//------------------------------------------------------------------
bool Blockchain::handle_block_to_main_chain(const block& bl, block_verification_context& bvc)
{
    LOG_PRINT_L3("Blockchain::" << __func__);
    crypto::hash id = get_block_hash(bl);
    return handle_block_to_main_chain(bl, id, bvc);
}
//------------------------------------------------------------------
size_t Blockchain::get_total_transactions() const
{
  LOG_PRINT_L3("Blockchain::" << __func__);
  // WARNING: this function does not take m_blockchain_lock, and thus should only call read only
  // m_db functions which do not depend on one another (ie, no getheight + gethash(height-1), as
  // well as not accessing class members, even read only (ie, m_invalid_blocks). The caller must
  // lock if it is otherwise needed.
  return m_db->get_tx_count();
}
//------------------------------------------------------------------
// This function checks each input in the transaction <tx> to make sure it
// has not been used already, and adds its key to the container <keys_this_block>.
//
// This container should be managed by the code that validates blocks so we don't
// have to store the used keys in a given block in the permanent storage only to
// remove them later if the block fails validation.
bool Blockchain::check_for_double_spend(const transaction& tx, key_images_container& keys_this_block) const
{
  LOG_PRINT_L3("Blockchain::" << __func__);
  CRITICAL_REGION_LOCAL(m_blockchain_lock);
  struct add_transaction_input_visitor: public boost::static_visitor<bool>
  {
    key_images_container& m_spent_keys;
    BlockchainDB* m_db;
    add_transaction_input_visitor(key_images_container& spent_keys, BlockchainDB* db) :
      m_spent_keys(spent_keys), m_db(db)
    {
    }
    bool operator()(const txin_to_key& in) const
    {
      const crypto::key_image& ki = in.k_image;

      // attempt to insert the newly-spent key into the container of
      // keys spent this block.  If this fails, the key was spent already
      // in this block, return false to flag that a double spend was detected.
      //
      // if the insert into the block-wide spent keys container succeeds,
      // check the blockchain-wide spent keys container and make sure the
      // key wasn't used in another block already.
      auto r = m_spent_keys.insert(ki);
      if(!r.second || m_db->has_key_image(ki))
      {
        //double spend detected
        return false;
      }

      // if no double-spend detected, return true
      return true;
    }

    bool operator()(const txin_gen& tx) const
    {
      return true;
    }
    bool operator()(const txin_to_script& tx) const
    {
      return false;
    }
    bool operator()(const txin_to_scripthash& tx) const
    {
      return false;
    }
  };

  for (const txin_v& in : tx.vin)
  {
    if(!boost::apply_visitor(add_transaction_input_visitor(keys_this_block, m_db), in))
    {
      LOG_ERROR("Double spend detected!");
      return false;
    }
  }

  return true;
}
//------------------------------------------------------------------
bool Blockchain::get_tx_outputs_gindexs(const crypto::hash& tx_id, size_t n_txes, std::vector<std::vector<uint64_t>>& indexs) const
{
  LOG_PRINT_L3("Blockchain::" << __func__);
  CRITICAL_REGION_LOCAL(m_blockchain_lock);
  uint64_t tx_index;
  if (!m_db->tx_exists(tx_id, tx_index))
  {
    MERROR_VER("get_tx_outputs_gindexs failed to find transaction with id = " << tx_id);
    return false;
  }
  indexs = m_db->get_tx_amount_output_indices(tx_index, n_txes);
  CHECK_AND_ASSERT_MES(n_txes == indexs.size(), false, "Wrong indexs size");

  return true;
}
//------------------------------------------------------------------
bool Blockchain::get_tx_outputs_gindexs(const crypto::hash& tx_id, std::vector<uint64_t>& indexs) const
{
  LOG_PRINT_L3("Blockchain::" << __func__);
  CRITICAL_REGION_LOCAL(m_blockchain_lock);
  uint64_t tx_index;
  if (!m_db->tx_exists(tx_id, tx_index))
  {
    MERROR_VER("get_tx_outputs_gindexs failed to find transaction with id = " << tx_id);
    return false;
  }
  std::vector<std::vector<uint64_t>> indices = m_db->get_tx_amount_output_indices(tx_index, 1);
  CHECK_AND_ASSERT_MES(indices.size() == 1, false, "Wrong indices size");
  indexs = indices.front();
  return true;
}
//------------------------------------------------------------------
void Blockchain::on_new_tx_from_block(const cryptonote::transaction &tx)
{
#if defined(PER_BLOCK_CHECKPOINT)
  // check if we're doing per-block checkpointing
  if (m_db->height() < m_blocks_hash_check.size())
  {
    TIME_MEASURE_START(a);
    m_blocks_txs_check.push_back(get_transaction_hash(tx));
    TIME_MEASURE_FINISH(a);
    if(m_show_time_stats)
    {
      size_t ring_size = !tx.vin.empty() && tx.vin[0].type() == typeid(txin_to_key) ? boost::get<txin_to_key>(tx.vin[0]).key_offsets.size() : 0;
      MINFO("HASH: " << "-" << " I/M/O: " << tx.vin.size() << "/" << ring_size << "/" << tx.vout.size() << " H: " << 0 << " chcktx: " << a);
    }
  }
#endif
}
//------------------------------------------------------------------
//FIXME: it seems this function is meant to be merely a wrapper around
//       another function of the same name, this one adding one bit of
//       functionality.  Should probably move anything more than that
//       (getting the hash of the block at height max_used_block_id)
//       to the other function to keep everything in one place.
// This function overloads its sister function with
// an extra value (hash of highest block that holds an output used as input)
// as a return-by-reference.
bool Blockchain::check_tx_inputs(transaction& tx, uint64_t& max_used_block_height, crypto::hash& max_used_block_id, tx_verification_context &tvc, bool kept_by_block)
{
  LOG_PRINT_L3("Blockchain::" << __func__);
  CRITICAL_REGION_LOCAL(m_blockchain_lock);

#if defined(PER_BLOCK_CHECKPOINT)
  // check if we're doing per-block checkpointing
  if (m_db->height() < m_blocks_hash_check.size() && kept_by_block)
  {
    max_used_block_id = null_hash;
    max_used_block_height = 0;
    return true;
  }
#endif

  TIME_MEASURE_START(a);
  bool res = check_tx_inputs(tx, tvc, &max_used_block_height);
  TIME_MEASURE_FINISH(a);
  if(m_show_time_stats)
  {
    size_t ring_size = !tx.vin.empty() && tx.vin[0].type() == typeid(txin_to_key) ? boost::get<txin_to_key>(tx.vin[0]).key_offsets.size() : 0;
    MINFO("HASH: " <<  get_transaction_hash(tx) << " I/M/O: " << tx.vin.size() << "/" << ring_size << "/" << tx.vout.size() << " H: " << max_used_block_height << " ms: " << a + m_fake_scan_time << " B: " << get_object_blobsize(tx) << " W: " << get_transaction_weight(tx));
  }
  if (!res)
    return false;

  CHECK_AND_ASSERT_MES(max_used_block_height < m_db->height(), false,  "internal error: max used block index=" << max_used_block_height << " is not less then blockchain size = " << m_db->height());
  max_used_block_id = m_db->get_block_hash_from_height(max_used_block_height);
  return true;
}
//------------------------------------------------------------------
bool Blockchain::check_tx_outputs(const transaction& tx, tx_verification_context &tvc)
{
  LOG_PRINT_L3("Blockchain::" << __func__);
  CRITICAL_REGION_LOCAL(m_blockchain_lock);

  for (const auto &o: tx.vout) {
    if (o.amount != 0) { // in a v2 tx, all outputs must have 0 amount NOTE(loki): All loki tx's are atleast v2 from the beginning
      tvc.m_invalid_output = true;
      return false;
    }

    // from hardfork v4, forbid invalid pubkeys NOTE(loki): We started from hf7 so always execute branch
    if (o.target.type() == typeid(txout_to_key)) {
      const txout_to_key& out_to_key = boost::get<txout_to_key>(o.target);
      if (!crypto::check_key(out_to_key.key)) {
        tvc.m_invalid_output = true;
        return false;
      }
    }
  }

  // from v10, allow bulletproofs
  const uint8_t hf_version = m_hardfork->get_current_version();
  if (hf_version < network_version_10_bulletproofs) {
    const bool bulletproof = rct::is_rct_bulletproof(tx.rct_signatures.type);
    if (bulletproof || !tx.rct_signatures.p.bulletproofs.empty())
    {
      MERROR_VER("Bulletproofs are not allowed before v10");
      tvc.m_invalid_output = true;
      return false;
    }
  }
  else
  {
    const bool borromean = rct::is_rct_borromean(tx.rct_signatures.type);
    if (borromean)
    {
      uint64_t hf10_height = m_hardfork->get_earliest_ideal_height_for_version(network_version_10_bulletproofs);
      uint64_t curr_height = this->get_current_blockchain_height();
      if (curr_height == hf10_height)
      {
        // NOTE(loki): Allow the hardforking block to contain a borromean proof
        // incase there were some transactions in the TX Pool that were
        // generated pre-HF10 rules. Note, this isn't bulletproof. If there were
        // more than 1 blocks worth of borromean proof TX's sitting in the pool
        // this isn't going to work.
      }
      else
      {
        MERROR_VER("Borromean range proofs are not allowed after v10");
        tvc.m_invalid_output = true;
        return false;
      }
    }
  }

  if (hf_version < HF_VERSION_SMALLER_BP) // from v11, allow bulletproofs v2
  {
    if (tx.rct_signatures.type == rct::RCTTypeBulletproof2)
    {
      MERROR_VER("Bulletproofs v2 are not allowed before v" << HF_VERSION_SMALLER_BP);
      tvc.m_invalid_output = true;
      return false;
    }
  }

  return true;
}
//------------------------------------------------------------------
bool Blockchain::have_tx_keyimges_as_spent(const transaction &tx) const
{
  LOG_PRINT_L3("Blockchain::" << __func__);
  for (const txin_v& in: tx.vin)
  {
    CHECKED_GET_SPECIFIC_VARIANT(in, const txin_to_key, in_to_key, true);
    if(have_tx_keyimg_as_spent(in_to_key.k_image))
      return true;
  }
  return false;
}
bool Blockchain::expand_transaction_2(transaction &tx, const crypto::hash &tx_prefix_hash, const std::vector<std::vector<rct::ctkey>> &pubkeys)
{
  PERF_TIMER(expand_transaction_2);
  CHECK_AND_ASSERT_MES(tx.version >= 2, false, "Transaction version is not greater than 2");

  rct::rctSig &rv = tx.rct_signatures;

  // message - hash of the transaction prefix
  rv.message = rct::hash2rct(tx_prefix_hash);

  // mixRing - full and simple store it in opposite ways
  if (rv.type == rct::RCTTypeFull)
  {
    CHECK_AND_ASSERT_MES(!pubkeys.empty() && !pubkeys[0].empty(), false, "empty pubkeys");
    rv.mixRing.resize(pubkeys[0].size());
    for (size_t m = 0; m < pubkeys[0].size(); ++m)
      rv.mixRing[m].clear();
    for (size_t n = 0; n < pubkeys.size(); ++n)
    {
      CHECK_AND_ASSERT_MES(pubkeys[n].size() <= pubkeys[0].size(), false, "More inputs that first ring");
      for (size_t m = 0; m < pubkeys[n].size(); ++m)
      {
        rv.mixRing[m].push_back(pubkeys[n][m]);
      }
    }
  }
  else if (rv.type == rct::RCTTypeSimple || rv.type == rct::RCTTypeBulletproof || rv.type == rct::RCTTypeBulletproof2)
  {
    CHECK_AND_ASSERT_MES(!pubkeys.empty() && !pubkeys[0].empty(), false, "empty pubkeys");
    rv.mixRing.resize(pubkeys.size());
    for (size_t n = 0; n < pubkeys.size(); ++n)
    {
      rv.mixRing[n].clear();
      for (size_t m = 0; m < pubkeys[n].size(); ++m)
      {
        rv.mixRing[n].push_back(pubkeys[n][m]);
      }
    }
  }
  else
  {
    CHECK_AND_ASSERT_MES(false, false, "Unsupported rct tx type: " + boost::lexical_cast<std::string>(rv.type));
  }

  // II
  if (rv.type == rct::RCTTypeFull)
  {
    rv.p.MGs.resize(1);
    rv.p.MGs[0].II.resize(tx.vin.size());
    for (size_t n = 0; n < tx.vin.size(); ++n)
      rv.p.MGs[0].II[n] = rct::ki2rct(boost::get<txin_to_key>(tx.vin[n]).k_image);
  }
  else if (rv.type == rct::RCTTypeSimple || rv.type == rct::RCTTypeBulletproof || rv.type == rct::RCTTypeBulletproof2)
  {
    CHECK_AND_ASSERT_MES(rv.p.MGs.size() == tx.vin.size(), false, "Bad MGs size");
    for (size_t n = 0; n < tx.vin.size(); ++n)
    {
      rv.p.MGs[n].II.resize(1);
      rv.p.MGs[n].II[0] = rct::ki2rct(boost::get<txin_to_key>(tx.vin[n]).k_image);
    }
  }
  else
  {
    CHECK_AND_ASSERT_MES(false, false, "Unsupported rct tx type: " + boost::lexical_cast<std::string>(rv.type));
  }

  // outPk was already done by handle_incoming_tx

  return true;
}
//------------------------------------------------------------------
// This function validates transaction inputs and their keys.
// FIXME: consider moving functionality specific to one input into
//        check_tx_input() rather than here, and use this function simply
//        to iterate the inputs as necessary (splitting the task
//        using threads, etc.)
bool Blockchain::check_tx_inputs(transaction& tx, tx_verification_context &tvc, uint64_t* pmax_used_block_height)
{
  PERF_TIMER(check_tx_inputs);
  LOG_PRINT_L3("Blockchain::" << __func__);
  if(pmax_used_block_height)
    *pmax_used_block_height = 0;

  const int hf_version = m_hardfork->get_current_version();

  // Min/Max Type/Version Check
  {
    size_t min_version = transaction::get_min_version_for_hf(hf_version);
    size_t max_version = transaction::get_max_version_for_hf(hf_version);

    if (hf_version >= network_version_11_swarms)
      tvc.m_invalid_type    |= (tx.type > transaction::type_key_image_unlock);

    tvc.m_invalid_version = tx.version < min_version || tx.version > max_version;
    if (tvc.m_invalid_version || tvc.m_invalid_type)
    {
      if (tvc.m_invalid_version) MERROR_VER("TX Invalid version: " << tx.version << " for hardfork: " << hf_version);
      if (tvc.m_invalid_type)    MERROR_VER("TX Invalid type for hardfork: " << hf_version);
      return false;
    }
  }

  transaction::type_t tx_type = tx.get_type();
  if (tx_type == transaction::type_standard)
  {
    crypto::hash tx_prefix_hash = get_transaction_prefix_hash(tx);

    auto it = m_check_txin_table.find(tx_prefix_hash);
    if(it == m_check_txin_table.end())
    {
      m_check_txin_table.emplace(tx_prefix_hash, std::unordered_map<crypto::key_image, bool>());
      it = m_check_txin_table.find(tx_prefix_hash);
      assert(it != m_check_txin_table.end());
    }

    std::vector<std::vector<rct::ctkey>> pubkeys(tx.vin.size());
    size_t sig_index = 0;
    const crypto::key_image *last_key_image = NULL;
    for (size_t sig_index = 0; sig_index < tx.vin.size(); sig_index++)
    {
      const auto& txin = tx.vin[sig_index];

      //
      // Monero Checks
      //
      // make sure output being spent is of type txin_to_key, rather than e.g.  txin_gen, which is only used for miner transactions
      CHECK_AND_ASSERT_MES(txin.type() == typeid(txin_to_key), false, "wrong type id in tx input at Blockchain::check_tx_inputs");
      const txin_to_key& in_to_key = boost::get<txin_to_key>(txin);
      {
        // make sure tx output has key offset(s) (is signed to be used)
        CHECK_AND_ASSERT_MES(in_to_key.key_offsets.size(), false, "empty in_to_key.key_offsets in transaction with id " << get_transaction_hash(tx));

        // Mixin Check, from hard fork 7, we require mixin at least 9, always.
        if (in_to_key.key_offsets.size() - 1 != CRYPTONOTE_DEFAULT_TX_MIXIN)
        {
          MERROR_VER("Tx " << get_transaction_hash(tx) << " has incorrect ring size (" << in_to_key.key_offsets.size() - 1 << ", expected (" << CRYPTONOTE_DEFAULT_TX_MIXIN << ")");
          tvc.m_low_mixin = true;
          return false;
        }

        // from v7, sorted ins
        {
          if (last_key_image && memcmp(&in_to_key.k_image, last_key_image, sizeof(*last_key_image)) >= 0)
          {
            MERROR_VER("transaction has unsorted inputs");
            tvc.m_verifivation_failed = true;
            return false;
          }
          last_key_image = &in_to_key.k_image;
        }

        if(have_tx_keyimg_as_spent(in_to_key.k_image))
        {
          MERROR_VER("Key image already spent in blockchain: " << epee::string_tools::pod_to_hex(in_to_key.k_image));
          tvc.m_double_spend = true;
          return false;
        }

        // make sure that output being spent matches up correctly with the
        // signature spending it.
        if (!check_tx_input(tx.version, in_to_key, tx_prefix_hash, std::vector<crypto::signature>(), tx.rct_signatures, pubkeys[sig_index], pmax_used_block_height))
        {
          it->second[in_to_key.k_image] = false;
          MERROR_VER("Failed to check ring signature for tx " << get_transaction_hash(tx) << "  vin key with k_image: " << in_to_key.k_image << "  sig_index: " << sig_index);
          if (pmax_used_block_height) // a default value of NULL is used when called from Blockchain::handle_block_to_main_chain()
          {
            MERROR_VER("  *pmax_used_block_height: " << *pmax_used_block_height);
          }

          return false;
        }
      }

      //
      // Service Node Checks
      //
      if (hf_version >= cryptonote::network_version_11_swarms)
      {
        const std::vector<service_nodes::key_image_blacklist_entry> &blacklist = m_service_node_list.get_blacklisted_key_images();
        for (const auto &entry : blacklist)
        {
          if (in_to_key.k_image == entry.key_image) // Check if key image is on the blacklist
          {
            MERROR_VER("Key image: " << epee::string_tools::pod_to_hex(entry.key_image) << " is blacklisted by the service node network");
            tvc.m_key_image_blacklisted = true;
            return false;
          }
        }

        uint64_t unlock_height = 0;
        if (m_service_node_list.is_key_image_locked(in_to_key.k_image, &unlock_height))
        {
          MERROR_VER("Key image: " << epee::string_tools::pod_to_hex(in_to_key.k_image) << " is locked in a stake until height: " << unlock_height);
          tvc.m_key_image_locked_by_snode = true;
          return false;
        }
      }
    }

    if (!expand_transaction_2(tx, tx_prefix_hash, pubkeys))
    {
      MERROR_VER("Failed to expand rct signatures!");
      return false;
    }

    // from version 2, check ringct signatures
    // obviously, the original and simple rct APIs use a mixRing that's indexes
    // in opposite orders, because it'd be too simple otherwise...
    const rct::rctSig &rv = tx.rct_signatures;
    switch (rv.type)
    {
    case rct::RCTTypeNull: {
      // we only accept no signatures for coinbase txes
      MERROR_VER("Null rct signature on non-coinbase tx");
      return false;
    }
    case rct::RCTTypeSimple:
    case rct::RCTTypeBulletproof:
    case rct::RCTTypeBulletproof2:
    {
      // check all this, either reconstructed (so should really pass), or not
      {
        if (pubkeys.size() != rv.mixRing.size())
        {
          MERROR_VER("Failed to check ringct signatures: mismatched pubkeys/mixRing size");
          return false;
        }
        for (size_t i = 0; i < pubkeys.size(); ++i)
        {
          if (pubkeys[i].size() != rv.mixRing[i].size())
          {
            MERROR_VER("Failed to check ringct signatures: mismatched pubkeys/mixRing size");
            return false;
          }
        }

        for (size_t n = 0; n < pubkeys.size(); ++n)
        {
          for (size_t m = 0; m < pubkeys[n].size(); ++m)
          {
            if (pubkeys[n][m].dest != rct::rct2pk(rv.mixRing[n][m].dest))
            {
              MERROR_VER("Failed to check ringct signatures: mismatched pubkey at vin " << n << ", index " << m);
              return false;
            }
            if (pubkeys[n][m].mask != rct::rct2pk(rv.mixRing[n][m].mask))
            {
              MERROR_VER("Failed to check ringct signatures: mismatched commitment at vin " << n << ", index " << m);
              return false;
            }
          }
        }
      }

      if (rv.p.MGs.size() != tx.vin.size())
      {
        MERROR_VER("Failed to check ringct signatures: mismatched MGs/vin sizes");
        return false;
      }
      for (size_t n = 0; n < tx.vin.size(); ++n)
      {
        if (rv.p.MGs[n].II.empty() || memcmp(&boost::get<txin_to_key>(tx.vin[n]).k_image, &rv.p.MGs[n].II[0], 32))
        {
          MERROR_VER("Failed to check ringct signatures: mismatched key image");
          return false;
        }
      }

      if (!rct::verRctNonSemanticsSimple(rv))
      {
        MERROR_VER("Failed to check ringct signatures!");
        return false;
      }
      break;
    }
    case rct::RCTTypeFull:
    {
      // check all this, either reconstructed (so should really pass), or not
      {
        bool size_matches = true;
        for (size_t i = 0; i < pubkeys.size(); ++i)
          size_matches &= pubkeys[i].size() == rv.mixRing.size();
        for (size_t i = 0; i < rv.mixRing.size(); ++i)
          size_matches &= pubkeys.size() == rv.mixRing[i].size();
        if (!size_matches)
        {
          MERROR_VER("Failed to check ringct signatures: mismatched pubkeys/mixRing size");
          return false;
        }

        for (size_t n = 0; n < pubkeys.size(); ++n)
        {
          for (size_t m = 0; m < pubkeys[n].size(); ++m)
          {
            if (pubkeys[n][m].dest != rct::rct2pk(rv.mixRing[m][n].dest))
            {
              MERROR_VER("Failed to check ringct signatures: mismatched pubkey at vin " << n << ", index " << m);
              return false;
            }
            if (pubkeys[n][m].mask != rct::rct2pk(rv.mixRing[m][n].mask))
            {
              MERROR_VER("Failed to check ringct signatures: mismatched commitment at vin " << n << ", index " << m);
              return false;
            }
          }
        }
      }

      if (rv.p.MGs.size() != 1)
      {
        MERROR_VER("Failed to check ringct signatures: Bad MGs size");
        return false;
      }
      if (rv.p.MGs.empty() || rv.p.MGs[0].II.size() != tx.vin.size())
      {
        MERROR_VER("Failed to check ringct signatures: mismatched II/vin sizes");
        return false;
      }
      for (size_t n = 0; n < tx.vin.size(); ++n)
      {
        if (memcmp(&boost::get<txin_to_key>(tx.vin[n]).k_image, &rv.p.MGs[0].II[n], 32))
        {
          MERROR_VER("Failed to check ringct signatures: mismatched II/vin sizes");
          return false;
        }
      }

      if (!rct::verRct(rv, false))
      {
        MERROR_VER("Failed to check ringct signatures!");
        return false;
      }
      break;
    }
    default:
      MERROR_VER("Unsupported rct type: " << rv.type);
      return false;
    }

    // for bulletproofs, check they're only multi-output after v8
    if (rct::is_rct_bulletproof(rv.type) && hf_version < network_version_10_bulletproofs)
    {
      for (const rct::Bulletproof &proof: rv.p.bulletproofs)
      {
        if (proof.V.size() > 1)
        {
          MERROR_VER("Multi output bulletproofs are invalid before v10");
          return false;
        }
      }
    }
  }
  else
  {
    CHECK_AND_ASSERT_MES(tx.vin.size() == 0, false, "TX type: " << transaction::type_to_string(tx.type) << " should have 0 inputs. This should have been rejected in check_tx_semantic!");

    if (tx.rct_signatures.txnFee != 0)
    {
      tvc.m_invalid_input = true;
      tvc.m_verifivation_failed = true;
      MERROR_VER("TX type: " << transaction::type_to_string(tx.type) << " should have 0 fee!");
      return false;
    }

    if (tx_type == transaction::type_deregister)
    {
      // Check the inputs (votes) of the transaction have not already been
      // submitted to the blockchain under another transaction using a different
      // combination of votes.
      tx_extra_service_node_deregister deregister;
      if (!get_service_node_deregister_from_tx_extra(tx.extra, deregister))
      {
        MERROR_VER("TX version deregister did not have the deregister metadata in the tx_extra");
        return false;
      }

      const std::shared_ptr<const service_nodes::quorum_state> quorum_state = m_service_node_list.get_quorum_state(deregister.block_height);
      if (!quorum_state)
      {
        MERROR_VER("TX version 3 deregister_tx could not get quorum for height: " << deregister.block_height);
        return false;
      }

      if (!service_nodes::deregister_vote::verify_deregister(nettype(), deregister, tvc.m_vote_ctx, *quorum_state))
      {
        tvc.m_verifivation_failed = true;
        MERROR_VER("tx " << get_transaction_hash(tx) << ": version 3 deregister_tx could not be completely verified reason: " << print_vote_verification_context(tvc.m_vote_ctx));
        return false;
      }

      // Check if deregister is too old or too new to hold onto
      {
        const uint64_t curr_height = get_current_blockchain_height();
        if (deregister.block_height >= curr_height)
        {
          LOG_PRINT_L1("Received deregister tx for height: " << deregister.block_height
                       << " and service node: "              << deregister.service_node_index
                       << ", is newer than current height: " << curr_height
                       << " blocks and has been rejected.");
          tvc.m_vote_ctx.m_invalid_block_height = true;
          tvc.m_verifivation_failed             = true;
          return false;
        }

        uint64_t delta_height = curr_height - deregister.block_height;
        if (delta_height >= service_nodes::deregister_vote::DEREGISTER_LIFETIME_BY_HEIGHT)
        {
          LOG_PRINT_L1("Received deregister tx for height: " << deregister.block_height
                       << " and service node: "     << deregister.service_node_index
                       << ", is older than: "       << service_nodes::deregister_vote::DEREGISTER_LIFETIME_BY_HEIGHT
                       << " blocks and has been rejected. The current height is: " << curr_height);
          tvc.m_vote_ctx.m_invalid_block_height = true;
          tvc.m_verifivation_failed             = true;
          return false;
        }
      }

      const uint64_t height            = deregister.block_height;
      const size_t num_blocks_to_check = service_nodes::deregister_vote::DEREGISTER_LIFETIME_BY_HEIGHT;

      std::vector<std::pair<cryptonote::blobdata,block>> blocks;
      std::vector<cryptonote::blobdata> txs;
      if (!get_blocks(height, num_blocks_to_check, blocks, txs))
      {
        return false;
      }

      for (blobdata const &blob : txs)
      {
        transaction existing_tx;
        if (!parse_and_validate_tx_from_blob(blob, existing_tx))
        {
          MERROR_VER("tx could not be validated from blob, possibly corrupt blockchain");
          continue;
        }

        if (existing_tx.get_type() != transaction::type_deregister)
          continue;

        tx_extra_service_node_deregister existing_deregister;
        if (!get_service_node_deregister_from_tx_extra(existing_tx.extra, existing_deregister))
        {
          MERROR_VER("could not get service node deregister from tx extra, possibly corrupt tx");
          continue;
        }

        const std::shared_ptr<const service_nodes::quorum_state> existing_deregister_quorum_state = m_service_node_list.get_quorum_state(existing_deregister.block_height);
        if (!existing_deregister_quorum_state)
        {
          MERROR_VER("could not get quorum state for recent deregister tx");
          continue;
        }

        if (existing_deregister_quorum_state->nodes_to_test[existing_deregister.service_node_index] ==
            quorum_state->nodes_to_test[deregister.service_node_index])
        {
          MERROR_VER("Already seen this deregister tx (aka double spend)");
          tvc.m_double_spend = true;
          return false;
        }
      }
    }
    else if (tx.get_type() == transaction::type_key_image_unlock)
    {
      cryptonote::tx_extra_tx_key_image_unlock unlock;
      if (!cryptonote::get_tx_key_image_unlock_from_tx_extra(tx.extra, unlock))
      {
        MERROR("TX extra didn't have key image unlock in the tx_extra");
        return false;
      }

      service_nodes::service_node_info::contribution_t contribution = {};
      uint64_t unlock_height = 0;
      if (!m_service_node_list.is_key_image_locked(unlock.key_image, &unlock_height, &contribution))
      {
        MERROR_VER("Requested key image: " << epee::string_tools::pod_to_hex(unlock.key_image) << " to unlock is not locked");
        tvc.m_invalid_input = true;
        return false;
      }

      crypto::hash const hash = service_nodes::generate_request_stake_unlock_hash(unlock.nonce);
      if (!crypto::check_signature(hash, contribution.key_image_pub_key, unlock.signature))
      {
        MERROR("Could not verify key image unlock transaction signature for tx: " << get_transaction_hash(tx));
        return false;
      }

      // Otherwise is a locked key image, if the unlock_height is set, it has been previously requested to unlock
      if (unlock_height != service_nodes::KEY_IMAGE_AWAITING_UNLOCK_HEIGHT)
      {
        tvc.m_double_spend = true;
        return false;
      }
    }
    else
    {
      MERROR_VER("Unhandled tx type: " << tx.type << " rejecting tx: " << get_transaction_hash(tx));
      tvc.m_invalid_type = true;;
      return false;
    }
  }

  return true;
}

//------------------------------------------------------------------
void Blockchain::check_ring_signature(const crypto::hash &tx_prefix_hash, const crypto::key_image &key_image, const std::vector<rct::ctkey> &pubkeys, const std::vector<crypto::signature>& sig, uint64_t &result)
{
  std::vector<const crypto::public_key *> p_output_keys;
  p_output_keys.reserve(pubkeys.size());
  for (auto &key : pubkeys)
  {
    // rct::key and crypto::public_key have the same structure, avoid object ctor/memcpy
    p_output_keys.push_back(&(const crypto::public_key&)key.dest);
  }

  result = crypto::check_ring_signature(tx_prefix_hash, key_image, p_output_keys, sig.data()) ? 1 : 0;
}

//------------------------------------------------------------------
uint64_t Blockchain::get_fee_quantization_mask()
{
  static uint64_t mask = 0;
  if (mask == 0)
  {
    mask = 1;
    for (size_t n = PER_KB_FEE_QUANTIZATION_DECIMALS; n < CRYPTONOTE_DISPLAY_DECIMAL_POINT; ++n)
      mask *= 10;
  }
  return mask;
}

//------------------------------------------------------------------
uint64_t Blockchain::get_dynamic_base_fee(uint64_t block_reward, size_t median_block_weight, uint8_t version)
{
  const uint64_t min_block_weight = get_min_block_weight(version);
  if (median_block_weight < min_block_weight)
    median_block_weight = min_block_weight;
  uint64_t hi, lo;

  if (version >= HF_VERSION_PER_BYTE_FEE)
  {
    lo = mul128(block_reward, DYNAMIC_FEE_REFERENCE_TRANSACTION_WEIGHT, &hi);
    div128_32(hi, lo, min_block_weight, &hi, &lo);
    div128_32(hi, lo, median_block_weight, &hi, &lo);
    assert(hi == 0);
    lo /= 5;
    return lo;
  }

  const uint64_t fee_base = version >= 5 ? DYNAMIC_FEE_PER_KB_BASE_FEE_V5 : DYNAMIC_FEE_PER_KB_BASE_FEE;

  uint64_t unscaled_fee_base = (fee_base * min_block_weight / median_block_weight);
  lo = mul128(unscaled_fee_base, block_reward, &hi);
  static_assert(DYNAMIC_FEE_PER_KB_BASE_BLOCK_REWARD % 1000000 == 0, "DYNAMIC_FEE_PER_KB_BASE_BLOCK_REWARD must be divisible by 1000000");
  static_assert(DYNAMIC_FEE_PER_KB_BASE_BLOCK_REWARD / 1000000 <= std::numeric_limits<uint32_t>::max(), "DYNAMIC_FEE_PER_KB_BASE_BLOCK_REWARD is too large");

  // divide in two steps, since the divisor must be 32 bits, but DYNAMIC_FEE_PER_KB_BASE_BLOCK_REWARD isn't
  div128_32(hi, lo, DYNAMIC_FEE_PER_KB_BASE_BLOCK_REWARD / 1000000, &hi, &lo);
  div128_32(hi, lo, 1000000, &hi, &lo);
  assert(hi == 0);

  // quantize fee up to 8 decimals
  uint64_t mask = get_fee_quantization_mask();
  uint64_t qlo = (lo + mask - 1) / mask * mask;
  MDEBUG("lo " << print_money(lo) << ", qlo " << print_money(qlo) << ", mask " << mask);

  return qlo;
}

//------------------------------------------------------------------
bool Blockchain::check_fee(size_t tx_weight, uint64_t fee) const
{
  const uint8_t version = get_current_hard_fork_version();

  uint64_t median = 0;
  uint64_t already_generated_coins = 0;
  uint64_t base_reward = 0;
  if (version >= HF_VERSION_DYNAMIC_FEE)
  {
    median = m_current_block_cumul_weight_limit / 2;
    already_generated_coins = m_db->height() ? m_db->get_block_already_generated_coins(m_db->height() - 1) : 0;

    if (!get_base_block_reward(median, 1, already_generated_coins, base_reward, version, m_db->height()))
      return false;
  }

  uint64_t needed_fee;
  if (version >= HF_VERSION_PER_BYTE_FEE)
  {
    uint64_t fee_per_byte = get_dynamic_base_fee(base_reward, median, version);
    MDEBUG("Using " << print_money(fee_per_byte) << "/byte fee");
    needed_fee = tx_weight * fee_per_byte;
    // quantize fee up to 8 decimals
    const uint64_t mask = get_fee_quantization_mask();
    needed_fee = (needed_fee + mask - 1) / mask * mask;
  }
  else
  {
    uint64_t fee_per_kb;
    if (version < HF_VERSION_DYNAMIC_FEE)
    {
      fee_per_kb = FEE_PER_KB;
    }
    else
    {
      fee_per_kb = get_dynamic_base_fee(base_reward, median, version);
    }
    MDEBUG("Using " << print_money(fee_per_kb) << "/kB fee");

    needed_fee = tx_weight / 1024;
    needed_fee += (tx_weight % 1024) ? 1 : 0;
    needed_fee *= fee_per_kb;
  }

  if (fee < needed_fee - needed_fee / 50) // keep a little 2% buffer on acceptance - no integer overflow
  {
    MERROR_VER("transaction fee is not enough: " << print_money(fee) << ", minimum fee: " << print_money(needed_fee));
    return false;
  }
  return true;
}

//------------------------------------------------------------------
uint64_t Blockchain::get_dynamic_base_fee_estimate(uint64_t grace_blocks) const
{
  const uint8_t version = get_current_hard_fork_version();

  if (version < HF_VERSION_DYNAMIC_FEE)
    return FEE_PER_KB;

  if (grace_blocks >= CRYPTONOTE_REWARD_BLOCKS_WINDOW)
    grace_blocks = CRYPTONOTE_REWARD_BLOCKS_WINDOW - 1;

  const uint64_t min_block_weight = get_min_block_weight(version);
  std::vector<size_t> weights;
  get_last_n_blocks_weights(weights, CRYPTONOTE_REWARD_BLOCKS_WINDOW - grace_blocks);
  weights.reserve(grace_blocks);
  for (size_t i = 0; i < grace_blocks; ++i)
    weights.push_back(min_block_weight);

  uint64_t median = epee::misc_utils::median(weights);
  if(median <= min_block_weight)
    median = min_block_weight;

  uint64_t already_generated_coins = m_db->height() ? m_db->get_block_already_generated_coins(m_db->height() - 1) : 0;

  uint64_t base_reward;
  if (!get_base_block_reward(median, 1, already_generated_coins, base_reward, version, m_db->height()))
  {
    MERROR("Failed to determine block reward, using placeholder " << print_money(BLOCK_REWARD_OVERESTIMATE) << " as a high bound");
    base_reward = BLOCK_REWARD_OVERESTIMATE;
  }

  uint64_t fee = get_dynamic_base_fee(base_reward, median, version);
  const bool per_byte = version < HF_VERSION_PER_BYTE_FEE;
  MDEBUG("Estimating " << grace_blocks << "-block fee at " << print_money(fee) << "/" << (per_byte ? "byte" : "kB"));
  return fee;
}

//------------------------------------------------------------------
// This function checks to see if a tx is unlocked.  unlock_time is either
// a block index or a unix time.
bool Blockchain::is_output_spendtime_unlocked(uint64_t unlock_time) const
{
  LOG_PRINT_L3("Blockchain::" << __func__);
  return cryptonote::rules::is_output_unlocked(unlock_time, m_db->height());
}
//------------------------------------------------------------------
// This function locates all outputs associated with a given input (mixins)
// and validates that they exist and are usable.  It also checks the ring
// signature for each input.
bool Blockchain::check_tx_input(size_t tx_version, const txin_to_key& txin, const crypto::hash& tx_prefix_hash, const std::vector<crypto::signature>& sig, const rct::rctSig &rct_signatures, std::vector<rct::ctkey> &output_keys, uint64_t* pmax_related_block_height)
{
  LOG_PRINT_L3("Blockchain::" << __func__);

  // ND:
  // 1. Disable locking and make method private.
  //CRITICAL_REGION_LOCAL(m_blockchain_lock);

  struct outputs_visitor
  {
    std::vector<rct::ctkey >& m_output_keys;
    const Blockchain& m_bch;
    outputs_visitor(std::vector<rct::ctkey>& output_keys, const Blockchain& bch) :
      m_output_keys(output_keys), m_bch(bch)
    {
    }
    bool handle_output(uint64_t unlock_time, const crypto::public_key &pubkey, const rct::key &commitment)
    {
      //check tx unlock time
      if (!m_bch.is_output_spendtime_unlocked(unlock_time))
      {
        MERROR_VER("One of outputs for one of inputs has wrong tx.unlock_time = " << unlock_time);
        return false;
      }

      // The original code includes a check for the output corresponding to this input
      // to be a txout_to_key. This is removed, as the database does not store this info,
      // but only txout_to_key outputs are stored in the DB in the first place, done in
      // Blockchain*::add_output

      m_output_keys.push_back(rct::ctkey({rct::pk2rct(pubkey), commitment}));
      return true;
    }
  };

  output_keys.clear();

  // collect output keys
  outputs_visitor vi(output_keys, *this);
  if (!scan_outputkeys_for_indexes(tx_version, txin, vi, tx_prefix_hash, pmax_related_block_height))
  {
    MERROR_VER("Failed to get output keys for tx with amount = " << print_money(txin.amount) << " and count indexes " << txin.key_offsets.size());
    return false;
  }

  if(txin.key_offsets.size() != output_keys.size())
  {
    MERROR_VER("Output keys for tx with amount = " << txin.amount << " and count indexes " << txin.key_offsets.size() << " returned wrong keys count " << output_keys.size());
    return false;
  }
  if (tx_version == 1) {
    CHECK_AND_ASSERT_MES(sig.size() == output_keys.size(), false, "internal error: tx signatures count=" << sig.size() << " mismatch with outputs keys count for inputs=" << output_keys.size());
  }
  // rct_signatures will be expanded after this
  return true;
}
//------------------------------------------------------------------
//TODO: Is this intended to do something else?  Need to look into the todo there.
uint64_t Blockchain::get_adjusted_time() const
{
  LOG_PRINT_L3("Blockchain::" << __func__);
  //TODO: add collecting median time
  return time(NULL);
}
//------------------------------------------------------------------
//TODO: revisit, has changed a bit on upstream
bool Blockchain::check_block_timestamp(std::vector<uint64_t>& timestamps, const block& b, uint64_t& median_ts) const
{
  LOG_PRINT_L3("Blockchain::" << __func__);
  median_ts = epee::misc_utils::median(timestamps);

  if(b.timestamp < median_ts)
  {
    MERROR_VER("Timestamp of block with id: " << get_block_hash(b) << ", " << b.timestamp << ", less than median of last " << BLOCKCHAIN_TIMESTAMP_CHECK_WINDOW << " blocks, " << median_ts);
    return false;
  }

  return true;
}
//------------------------------------------------------------------
// This function grabs the timestamps from the most recent <n> blocks,
// where n = BLOCKCHAIN_TIMESTAMP_CHECK_WINDOW.  If there are not those many
// blocks in the blockchain, the timestap is assumed to be valid.  If there
// are, this function returns:
//   true if the block's timestamp is not less than the timestamp of the
//       median of the selected blocks
//   false otherwise
bool Blockchain::check_block_timestamp(const block& b, uint64_t& median_ts) const
{
  LOG_PRINT_L3("Blockchain::" << __func__);
  uint64_t cryptonote_block_future_time_limit = CRYPTONOTE_BLOCK_FUTURE_TIME_LIMIT_V2;
  if(b.timestamp > get_adjusted_time() + cryptonote_block_future_time_limit)
  {
    MERROR_VER("Timestamp of block with id: " << get_block_hash(b) << ", " << b.timestamp << ", bigger than adjusted time + 2 hours");
    return false;
  }

  // if not enough blocks, no proper median yet, return true
  if(m_db->height() < BLOCKCHAIN_TIMESTAMP_CHECK_WINDOW)
  {
    return true;
  }

  std::vector<uint64_t> timestamps;
  auto h = m_db->height();

  // need most recent 60 blocks, get index of first of those
  size_t offset = h - BLOCKCHAIN_TIMESTAMP_CHECK_WINDOW;
  timestamps.reserve(h - offset);
  for(;offset < h; ++offset)
  {
    timestamps.push_back(m_db->get_block_timestamp(offset));
  }

  return check_block_timestamp(timestamps, b, median_ts);
}
//------------------------------------------------------------------
void Blockchain::return_tx_to_pool(std::vector<transaction> &txs)
{
  uint8_t version = get_current_hard_fork_version();
  for (auto& tx : txs)
  {
    cryptonote::tx_verification_context tvc = AUTO_VAL_INIT(tvc);
    // We assume that if they were in a block, the transactions are already
    // known to the network as a whole. However, if we had mined that block,
    // that might not be always true. Unlikely though, and always relaying
    // these again might cause a spike of traffic as many nodes re-relay
    // all the transactions in a popped block when a reorg happens.
    if (!m_tx_pool.add_tx(tx, tvc, true, true, false, version))
    {
      MERROR("Failed to return taken transaction with hash: " << get_transaction_hash(tx) << " to tx_pool");
    }
  }
}
//------------------------------------------------------------------
bool Blockchain::flush_txes_from_pool(const std::vector<crypto::hash> &txids)
{
  CRITICAL_REGION_LOCAL(m_tx_pool);

  bool res = true;
  for (const auto &txid: txids)
  {
    cryptonote::transaction tx;
    size_t tx_weight;
    uint64_t fee;
    bool relayed, do_not_relay, double_spend_seen;
    MINFO("Removing txid " << txid << " from the pool");
    if(m_tx_pool.have_tx(txid) && !m_tx_pool.take_tx(txid, tx, tx_weight, fee, relayed, do_not_relay, double_spend_seen))
    {
      MERROR("Failed to remove txid " << txid << " from the pool");
      res = false;
    }
  }
  return res;
}
//------------------------------------------------------------------
//      Needs to validate the block and acquire each transaction from the
//      transaction mem_pool, then pass the block and transactions to
//      m_db->add_block()
bool Blockchain::handle_block_to_main_chain(const block& bl, const crypto::hash& id, block_verification_context& bvc)
{
  LOG_PRINT_L3("Blockchain::" << __func__);

  TIME_MEASURE_START(block_processing_time);
  CRITICAL_REGION_LOCAL(m_blockchain_lock);
  TIME_MEASURE_START(t1);

  static bool seen_future_version = false;

  m_db->block_txn_start(true);
  if(bl.prev_id != get_tail_id())
  {
    MERROR_VER("Block with id: " << id << std::endl << "has wrong prev_id: " << bl.prev_id << std::endl << "expected: " << get_tail_id());
    bvc.m_verifivation_failed = true;
leave:
    m_db->block_txn_stop();
    return false;
  }

  // warn users if they're running an old version
  if (!seen_future_version && bl.major_version > m_hardfork->get_ideal_version())
  {
    seen_future_version = true;
    const el::Level level = el::Level::Warning;
    MCLOG_RED(level, "global", "**********************************************************************");
    MCLOG_RED(level, "global", "A block was seen on the network with a version higher than the last");
    MCLOG_RED(level, "global", "known one. This may be an old version of the daemon, and a software");
    MCLOG_RED(level, "global", "update may be required to sync further. Try running: update check");
    MCLOG_RED(level, "global", "**********************************************************************");
  }

  // this is a cheap test
  if (!m_hardfork->check(bl))
  {
    MERROR_VER("Block with id: " << id << std::endl << "has old version: " << (unsigned)bl.major_version << std::endl << "current: " << (unsigned)m_hardfork->get_current_version());
    bvc.m_verifivation_failed = true;
    goto leave;
  }

  TIME_MEASURE_FINISH(t1);
  TIME_MEASURE_START(t2);

  // make sure block timestamp is not less than the median timestamp
  // of a set number of the most recent blocks.
  if(!check_block_timestamp(bl))
  {
    MERROR_VER("Block with id: " << id << std::endl << "has invalid timestamp: " << bl.timestamp);
    bvc.m_verifivation_failed = true;
    goto leave;
  }

  TIME_MEASURE_FINISH(t2);
  //check proof of work
  TIME_MEASURE_START(target_calculating_time);

  // get the target difficulty for the block.
  // the calculation can overflow, among other failure cases,
  // so we need to check the return type.
  // FIXME: get_difficulty_for_next_block can also assert, look into
  // changing this to throwing exceptions instead so we can clean up.
  difficulty_type current_diffic = get_difficulty_for_next_block();
  CHECK_AND_ASSERT_MES(current_diffic, false, "!!!!!!!!! difficulty overhead !!!!!!!!!");

  TIME_MEASURE_FINISH(target_calculating_time);

  TIME_MEASURE_START(longhash_calculating_time);

  crypto::hash proof_of_work = null_hash;

  // Formerly the code below contained an if loop with the following condition
  // !m_checkpoints.is_in_checkpoint_zone(get_current_blockchain_height())
  // however, this caused the daemon to not bother checking PoW for blocks
  // before checkpoints, which is very dangerous behaviour. We moved the PoW
  // validation out of the next chunk of code to make sure that we correctly
  // check PoW now.
  // FIXME: height parameter is not used...should it be used or should it not
  // be a parameter?
  // validate proof_of_work versus difficulty target
  bool precomputed = false;
  bool fast_check = false;
#if defined(PER_BLOCK_CHECKPOINT)
  if (m_db->height() < m_blocks_hash_check.size())
  {
    auto hash = get_block_hash(bl);
    const auto &expected_hash = m_blocks_hash_check[m_db->height()];
    if (expected_hash != crypto::null_hash)
    {
      if (memcmp(&hash, &expected_hash, sizeof(hash)) != 0)
      {
        MERROR_VER("Block with id is INVALID: " << id << ", expected " << expected_hash);
        bvc.m_verifivation_failed = true;
        goto leave;
      }
      fast_check = true;
    }
    else
    {
      MCINFO("verify", "No pre-validated hash at height " << m_db->height() << ", verifying fully");
    }
  }
  else
#endif
  {
    auto it = m_blocks_longhash_table.find(id);
    if (it != m_blocks_longhash_table.end())
    {
      precomputed = true;
      proof_of_work = it->second;
    }
    else
      proof_of_work = get_block_longhash(bl, m_db->height());

    // validate proof_of_work versus difficulty target
    if(!check_hash(proof_of_work, current_diffic))
    {
      MERROR_VER("Block with id: " << id << std::endl << "does not have enough proof of work: " << proof_of_work << std::endl << "unexpected difficulty: " << current_diffic);
      bvc.m_verifivation_failed = true;
      goto leave;
    }
  }

  // If we're at a checkpoint, ensure that our hardcoded checkpoint hash
  // is correct.
  if(m_checkpoints.is_in_checkpoint_zone(get_current_blockchain_height()))
  {
    if(!m_checkpoints.check_block(get_current_blockchain_height(), id))
    {
      LOG_ERROR("CHECKPOINT VALIDATION FAILED");
      bvc.m_verifivation_failed = true;
      goto leave;
    }
  }

  TIME_MEASURE_FINISH(longhash_calculating_time);
  if (precomputed)
    longhash_calculating_time += m_fake_pow_calc_time;

  TIME_MEASURE_START(t3);

  // sanity check basic miner tx properties;
  if(!prevalidate_miner_transaction(bl, m_db->height()))
  {
    MERROR_VER("Block with id: " << id << " failed to pass prevalidation");
    bvc.m_verifivation_failed = true;
    goto leave;
  }

  size_t coinbase_weight = get_transaction_weight(bl.miner_tx);
  size_t cumulative_block_weight = coinbase_weight;

  std::vector<transaction> txs;
  key_images_container keys;

  uint64_t fee_summary = 0;
  uint64_t t_checktx = 0;
  uint64_t t_exists = 0;
  uint64_t t_pool = 0;
  uint64_t t_dblspnd = 0;
  TIME_MEASURE_FINISH(t3);

// XXX old code adds miner tx here

  size_t tx_index = 0;
  // Iterate over the block's transaction hashes, grabbing each
  // from the tx_pool and validating them.  Each is then added
  // to txs.  Keys spent in each are added to <keys> by the double spend check.
  txs.reserve(bl.tx_hashes.size());
  for (const crypto::hash& tx_id : bl.tx_hashes)
  {
    transaction tx;
    size_t tx_weight = 0;
    uint64_t fee = 0;
    bool relayed = false, do_not_relay = false, double_spend_seen = false;
    TIME_MEASURE_START(aa);

// XXX old code does not check whether tx exists
    if (m_db->tx_exists(tx_id))
    {
      MERROR("Block with id: " << id << " attempting to add transaction already in blockchain with id: " << tx_id);
      bvc.m_verifivation_failed = true;
      return_tx_to_pool(txs);
      goto leave;
    }

    TIME_MEASURE_FINISH(aa);
    t_exists += aa;
    TIME_MEASURE_START(bb);

    // get transaction with hash <tx_id> from tx_pool
    if(!m_tx_pool.take_tx(tx_id, tx, tx_weight, fee, relayed, do_not_relay, double_spend_seen))
    {
      MERROR_VER("Block with id: " << id  << " has at least one unknown transaction with id: " << tx_id);
      bvc.m_verifivation_failed = true;
      return_tx_to_pool(txs);
      goto leave;
    }

    TIME_MEASURE_FINISH(bb);
    t_pool += bb;
    // add the transaction to the temp list of transactions, so we can either
    // store the list of transactions all at once or return the ones we've
    // taken from the tx_pool back to it if the block fails verification.
    txs.push_back(tx);
    TIME_MEASURE_START(dd);

    // FIXME: the storage should not be responsible for validation.
    //        If it does any, it is merely a sanity check.
    //        Validation is the purview of the Blockchain class
    //        - TW
    //
    // ND: this is not needed, db->add_block() checks for duplicate k_images and fails accordingly.
    // if (!check_for_double_spend(tx, keys))
    // {
    //     LOG_PRINT_L0("Double spend detected in transaction (id: " << tx_id);
    //     bvc.m_verifivation_failed = true;
    //     break;
    // }

    TIME_MEASURE_FINISH(dd);
    t_dblspnd += dd;
    TIME_MEASURE_START(cc);

#if defined(PER_BLOCK_CHECKPOINT)
    if (!fast_check)
#endif
    {
      // validate that transaction inputs and the keys spending them are correct.
      tx_verification_context tvc = AUTO_VAL_INIT(tvc);
      if(!check_tx_inputs(tx, tvc))
      {
        MERROR_VER("Block with id: " << id  << " has at least one transaction (id: " << tx_id << ") with wrong inputs.");

        //TODO: why is this done?  make sure that keeping invalid blocks makes sense.
        add_block_as_invalid(bl, id);
        MERROR_VER("Block with id " << id << " added as invalid because of wrong inputs in transactions");
        bvc.m_verifivation_failed = true;
        return_tx_to_pool(txs);
        goto leave;
      }
    }
#if defined(PER_BLOCK_CHECKPOINT)
    else
    {
      // ND: if fast_check is enabled for blocks, there is no need to check
      // the transaction inputs, but do some sanity checks anyway.
      if (tx_index >= m_blocks_txs_check.size() || memcmp(&m_blocks_txs_check[tx_index++], &tx_id, sizeof(tx_id)) != 0)
      {
        MERROR_VER("Block with id: " << id << " has at least one transaction (id: " << tx_id << ") with wrong inputs.");
        //TODO: why is this done?  make sure that keeping invalid blocks makes sense.
        add_block_as_invalid(bl, id);
        MERROR_VER("Block with id " << id << " added as invalid because of wrong inputs in transactions");
        bvc.m_verifivation_failed = true;
        return_tx_to_pool(txs);
        goto leave;
      }
    }
#endif
    TIME_MEASURE_FINISH(cc);
    t_checktx += cc;
    fee_summary += fee;
    cumulative_block_weight += tx_weight;
  }

  m_blocks_txs_check.clear();

  TIME_MEASURE_START(vmt);
  uint64_t base_reward = 0;
  uint64_t already_generated_coins = m_db->height() ? m_db->get_block_already_generated_coins(m_db->height() - 1) : 0;
  if(!validate_miner_transaction(bl, cumulative_block_weight, fee_summary, base_reward, already_generated_coins, bvc.m_partial_block_reward, m_hardfork->get_current_version()))
  {
    MERROR_VER("Block with id: " << id << " has incorrect miner transaction");
    bvc.m_verifivation_failed = true;
    return_tx_to_pool(txs);
    goto leave;
  }

  TIME_MEASURE_FINISH(vmt);
  size_t block_weight;
  difficulty_type cumulative_difficulty;

  // populate various metadata about the block to be stored alongside it.
  block_weight = cumulative_block_weight;
  cumulative_difficulty = current_diffic;
  // In the "tail" state when the minimum subsidy (implemented in get_block_reward) is in effect, the number of
  // coins will eventually exceed MONEY_SUPPLY and overflow a uint64. To prevent overflow, cap already_generated_coins
  // at MONEY_SUPPLY. already_generated_coins is only used to compute the block subsidy and MONEY_SUPPLY yields a
  // subsidy of 0 under the base formula and therefore the minimum subsidy >0 in the tail state.
  already_generated_coins = base_reward < (MONEY_SUPPLY-already_generated_coins) ? already_generated_coins + base_reward : MONEY_SUPPLY;
  if(m_db->height())
    cumulative_difficulty += m_db->get_block_cumulative_difficulty(m_db->height() - 1);

  TIME_MEASURE_FINISH(block_processing_time);
  if(precomputed)
    block_processing_time += m_fake_pow_calc_time;

  m_db->block_txn_stop();
  TIME_MEASURE_START(addblock);
  uint64_t new_height = 0;
  if (!bvc.m_verifivation_failed)
  {
    try
    {
      new_height = m_db->add_block(bl, block_weight, cumulative_difficulty, already_generated_coins, txs);
    }
    catch (const KEY_IMAGE_EXISTS& e)
    {
      LOG_ERROR("Error adding block with hash: " << id << " to blockchain, what = " << e.what());
      bvc.m_verifivation_failed = true;
      return_tx_to_pool(txs);
      return false;
    }
    catch (const std::exception& e)
    {
      //TODO: figure out the best way to deal with this failure
      LOG_ERROR("Error adding block with hash: " << id << " to blockchain, what = " << e.what());
      bvc.m_verifivation_failed = true;
      return_tx_to_pool(txs);
      return false;
    }
  }
  else
  {
    LOG_ERROR("Blocks that failed verification should not reach here");
  }

  for (BlockAddedHook* hook : m_block_added_hooks)
    hook->block_added(bl, txs);

  TIME_MEASURE_FINISH(addblock);

  // do this after updating the hard fork state since the weight limit may change due to fork
  update_next_cumulative_weight_limit();

  MINFO("+++++ BLOCK SUCCESSFULLY ADDED" << std::endl << "id:\t" << id << std::endl << "PoW:\t" << proof_of_work << std::endl << "HEIGHT " << new_height-1 << ", difficulty:\t" << current_diffic << std::endl << "block reward: " << print_money(fee_summary + base_reward) << "(" << print_money(base_reward) << " + " << print_money(fee_summary) << "), coinbase_weight: " << coinbase_weight << ", cumulative weight: " << cumulative_block_weight << ", " << block_processing_time << "(" << target_calculating_time << "/" << longhash_calculating_time << ")ms");
  if(m_show_time_stats)
  {
    MINFO("Height: " << new_height << " coinbase weight: " << coinbase_weight << " cumm: "
        << cumulative_block_weight << " p/t: " << block_processing_time << " ("
        << target_calculating_time << "/" << longhash_calculating_time << "/"
        << t1 << "/" << t2 << "/" << t3 << "/" << t_exists << "/" << t_pool
        << "/" << t_checktx << "/" << t_dblspnd << "/" << vmt << "/" << addblock << ")ms");
  }

  bvc.m_added_to_main_chain = true;
  ++m_sync_counter;

  // appears to be a NOP *and* is called elsewhere.  wat?
  m_tx_pool.on_blockchain_inc(new_height, id);
  get_difficulty_for_next_block(); // just to cache it
  invalidate_block_template_cache();

  // New height is the height of the block we just mined. We want (new_height
  // + 1) because our age checks for deregister votes is now (age >=
  // DEREGISTER_VOTE_LIFETIME_BY_HEIGHT) where age is derived from
  // get_current_blockchain_height() which gives you the height that you are
  // currently mining for, i.e. (new_height + 1). Otherwise peers will silently
  // drop connection from each other when they go around P2Ping votes.
  m_deregister_vote_pool.remove_expired_votes(new_height + 1);
  m_deregister_vote_pool.remove_used_votes(txs);

  std::shared_ptr<tools::Notify> block_notify = m_block_notify;
  if (block_notify)
    block_notify->notify("%s", epee::string_tools::pod_to_hex(id).c_str(), NULL);

  return true;
}
//------------------------------------------------------------------
bool Blockchain::prune_blockchain(uint32_t pruning_seed)
{
  uint8_t hf_version = m_hardfork->get_current_version();
  if (hf_version < 10)
  {
    MERROR("Most of the network will only be ready for pruned blockchains from v10, not pruning");
    return false;
  }
  return m_db->prune_blockchain(pruning_seed);
}
//------------------------------------------------------------------
bool Blockchain::update_blockchain_pruning()
{
  m_tx_pool.lock();
  epee::misc_utils::auto_scope_leave_caller unlocker = epee::misc_utils::create_scope_leave_handler([&](){m_tx_pool.unlock();});
  CRITICAL_REGION_LOCAL(m_blockchain_lock);

  return m_db->update_pruning();
}
//------------------------------------------------------------------
bool Blockchain::check_blockchain_pruning()
{
  m_tx_pool.lock();
  epee::misc_utils::auto_scope_leave_caller unlocker = epee::misc_utils::create_scope_leave_handler([&](){m_tx_pool.unlock();});
  CRITICAL_REGION_LOCAL(m_blockchain_lock);

  return m_db->check_pruning();
}
//------------------------------------------------------------------
bool Blockchain::update_next_cumulative_weight_limit()
{
  uint64_t full_reward_zone = get_min_block_weight(get_current_hard_fork_version());

  LOG_PRINT_L3("Blockchain::" << __func__);
  std::vector<size_t> weights;
  get_last_n_blocks_weights(weights, CRYPTONOTE_REWARD_BLOCKS_WINDOW);

  uint64_t median = epee::misc_utils::median(weights);
  m_current_block_cumul_weight_median = median;
  if(median <= full_reward_zone)
    median = full_reward_zone;

  m_current_block_cumul_weight_limit = median*2;
  return true;
}
//------------------------------------------------------------------
bool Blockchain::add_new_block(const block& bl_, block_verification_context& bvc)
{
  LOG_PRINT_L3("Blockchain::" << __func__);
  //copy block here to let modify block.target
  block bl = bl_;
  crypto::hash id = get_block_hash(bl);
  CRITICAL_REGION_LOCAL(m_tx_pool);//to avoid deadlock lets lock tx_pool for whole add/reorganize process
  CRITICAL_REGION_LOCAL1(m_blockchain_lock);
  m_db->block_txn_start(true);
  if(have_block(id))
  {
    LOG_PRINT_L3("block with id = " << id << " already exists");
    bvc.m_already_exists = true;
    m_db->block_txn_stop();
    m_blocks_txs_check.clear();
    return false;
  }

  //check that block refers to chain tail
  if(!(bl.prev_id == get_tail_id()))
  {
    //chain switching or wrong block
    bvc.m_added_to_main_chain = false;
    m_db->block_txn_stop();
    bool r = handle_alternative_block(bl, id, bvc);
    m_blocks_txs_check.clear();
    return r;
    //never relay alternative blocks
  }

  m_db->block_txn_stop();
  return handle_block_to_main_chain(bl, id, bvc);
}
//------------------------------------------------------------------
//TODO: Refactor, consider returning a failure height and letting
//      caller decide course of action.
void Blockchain::check_against_checkpoints(const checkpoints& points, bool enforce)
{
  const auto& pts = points.get_points();
  bool stop_batch;

  CRITICAL_REGION_LOCAL(m_blockchain_lock);
  stop_batch = m_db->batch_start();
  for (const auto& pt : pts)
  {
    // if the checkpoint is for a block we don't have yet, move on
    if (pt.first >= m_db->height())
    {
      continue;
    }

    if (!points.check_block(pt.first, m_db->get_block_hash_from_height(pt.first)))
    {
      // if asked to enforce checkpoints, roll back to a couple of blocks before the checkpoint
      if (enforce)
      {
        LOG_ERROR("Local blockchain failed to pass a checkpoint, rolling back!");
        std::list<block> empty;
        rollback_blockchain_switching(empty, pt.first - 2);
      }
      else
      {
        LOG_ERROR("WARNING: local blockchain failed to pass a MoneroPulse checkpoint, and you could be on a fork. You should either sync up from scratch, OR download a fresh blockchain bootstrap, OR enable checkpoint enforcing with the --enforce-dns-checkpointing command-line option");
      }
    }
  }
  if (stop_batch)
    m_db->batch_stop();
}
//------------------------------------------------------------------
// returns false if any of the checkpoints loading returns false.
// That should happen only if a checkpoint is added that conflicts
// with an existing checkpoint.
bool Blockchain::update_checkpoints(const std::string& file_path, bool check_dns)
{
  if (!m_checkpoints.load_checkpoints_from_json(file_path))
  {
      return false;
  }

  // if we're checking both dns and json, load checkpoints from dns.
  // if we're not hard-enforcing dns checkpoints, handle accordingly
  if (m_enforce_dns_checkpoints && check_dns && !m_offline)
  {
    if (!m_checkpoints.load_checkpoints_from_dns())
    {
      return false;
    }
  }
  else if (check_dns && !m_offline)
  {
    checkpoints dns_points;
    dns_points.load_checkpoints_from_dns();
    if (m_checkpoints.check_for_conflicts(dns_points))
    {
      check_against_checkpoints(dns_points, false);
    }
    else
    {
      MERROR("One or more checkpoints fetched from DNS conflicted with existing checkpoints!");
    }
  }

  check_against_checkpoints(m_checkpoints, true);

  return true;
}
//------------------------------------------------------------------
void Blockchain::set_enforce_dns_checkpoints(bool enforce_checkpoints)
{
  m_enforce_dns_checkpoints = enforce_checkpoints;
}

//------------------------------------------------------------------
void Blockchain::block_longhash_worker(uint64_t height, const epee::span<const block> &blocks, std::unordered_map<crypto::hash, crypto::hash> &map) const
{
  TIME_MEASURE_START(t);

  for (const auto & block : blocks)
  {
    if (m_cancel)
       break;
    crypto::hash id = get_block_hash(block);
    crypto::hash pow = get_block_longhash(block, height++);
    map.emplace(id, pow);
  }

  TIME_MEASURE_FINISH(t);
}

//------------------------------------------------------------------
bool Blockchain::cleanup_handle_incoming_blocks(bool force_sync)
{
  bool success = false;

  MTRACE("Blockchain::" << __func__);
  CRITICAL_REGION_BEGIN(m_blockchain_lock);
  TIME_MEASURE_START(t1);

  try
  {
    m_db->batch_stop();
    success = true;
  }
  catch (const std::exception &e)
  {
    MERROR("Exception in cleanup_handle_incoming_blocks: " << e.what());
  }

  if (success && m_sync_counter > 0)
  {
    if (force_sync)
    {
      if(m_db_sync_mode != db_nosync)
        store_blockchain();
      m_sync_counter = 0;
    }
    else if (m_db_sync_threshold && ((m_db_sync_on_blocks && m_sync_counter >= m_db_sync_threshold) || (!m_db_sync_on_blocks && m_bytes_to_sync >= m_db_sync_threshold)))
    {
      MDEBUG("Sync threshold met, syncing");
      if(m_db_sync_mode == db_async)
      {
        m_sync_counter = 0;
        m_bytes_to_sync = 0;
        m_async_service.dispatch(boost::bind(&Blockchain::store_blockchain, this));
      }
      else if(m_db_sync_mode == db_sync)
      {
        store_blockchain();
      }
      else // db_nosync
      {
        // DO NOTHING, not required to call sync.
      }
    }
  }

  TIME_MEASURE_FINISH(t1);
  m_blocks_longhash_table.clear();
  m_scan_table.clear();
  m_blocks_txs_check.clear();
  m_check_txin_table.clear();

  // when we're well clear of the precomputed hashes, free the memory
  if (!m_blocks_hash_check.empty() && m_db->height() > m_blocks_hash_check.size() + 4096)
  {
    MINFO("Dumping block hashes, we're now 4k past " << m_blocks_hash_check.size());
    m_blocks_hash_check.clear();
    m_blocks_hash_check.shrink_to_fit();
  }

  CRITICAL_REGION_END();
  m_tx_pool.unlock();

  update_blockchain_pruning();

  return success;
}

//------------------------------------------------------------------
void Blockchain::output_scan_worker(const uint64_t amount, const std::vector<uint64_t> &offsets, std::vector<output_data_t> &outputs) const
{
  try
  {
    m_db->get_output_key(epee::span<const uint64_t>(&amount, 1), offsets, outputs, true);
  }
  catch (const std::exception& e)
  {
    MERROR_VER("EXCEPTION: " << e.what());
  }
  catch (...)
  {

  }
}

uint64_t Blockchain::prevalidate_block_hashes(uint64_t height, const std::vector<crypto::hash> &hashes)
{
  // new: . . . . . X X X X X . . . . . .
  // pre: A A A A B B B B C C C C D D D D

  // easy case: height >= hashes
  if (height >= m_blocks_hash_of_hashes.size() * HASH_OF_HASHES_STEP)
    return hashes.size();

  // if we're getting old blocks, we might have jettisoned the hashes already
  if (m_blocks_hash_check.empty())
    return hashes.size();

  // find hashes encompassing those block
  size_t first_index = height / HASH_OF_HASHES_STEP;
  size_t last_index = (height + hashes.size() - 1) / HASH_OF_HASHES_STEP;
  MDEBUG("Blocks " << height << " - " << (height + hashes.size() - 1) << " start at " << first_index << " and end at " << last_index);

  // case of not enough to calculate even a single hash
  if (first_index == last_index && hashes.size() < HASH_OF_HASHES_STEP && (height + hashes.size()) % HASH_OF_HASHES_STEP)
    return hashes.size();

  // build hashes vector to hash hashes together
  std::vector<crypto::hash> data;
  data.reserve(hashes.size() + HASH_OF_HASHES_STEP - 1); // may be a bit too much

  // we expect height to be either equal or a bit below db height
  bool disconnected = (height > m_db->height());
  size_t pop;
  if (disconnected && height % HASH_OF_HASHES_STEP)
  {
    ++first_index;
    pop = HASH_OF_HASHES_STEP - height % HASH_OF_HASHES_STEP;
  }
  else
  {
    // we might need some already in the chain for the first part of the first hash
    for (uint64_t h = first_index * HASH_OF_HASHES_STEP; h < height; ++h)
    {
      data.push_back(m_db->get_block_hash_from_height(h));
    }
    pop = 0;
  }

  // push the data to check
  for (const auto &h: hashes)
  {
    if (pop)
      --pop;
    else
      data.push_back(h);
  }

  // hash and check
  uint64_t usable = first_index * HASH_OF_HASHES_STEP - height; // may start negative, but unsigned under/overflow is not UB
  for (size_t n = first_index; n <= last_index; ++n)
  {
    if (n < m_blocks_hash_of_hashes.size())
    {
      // if the last index isn't fully filled, we can't tell if valid
      if (data.size() < (n - first_index) * HASH_OF_HASHES_STEP + HASH_OF_HASHES_STEP)
        break;

      crypto::hash hash;
      cn_fast_hash(data.data() + (n - first_index) * HASH_OF_HASHES_STEP, HASH_OF_HASHES_STEP * sizeof(crypto::hash), hash);
      bool valid = hash == m_blocks_hash_of_hashes[n];

      // add to the known hashes array
      if (!valid)
      {
        MDEBUG("invalid hash for blocks " << n * HASH_OF_HASHES_STEP << " - " << (n * HASH_OF_HASHES_STEP + HASH_OF_HASHES_STEP - 1));
        break;
      }

      size_t end = n * HASH_OF_HASHES_STEP + HASH_OF_HASHES_STEP;
      for (size_t i = n * HASH_OF_HASHES_STEP; i < end; ++i)
      {
        CHECK_AND_ASSERT_MES(m_blocks_hash_check[i] == crypto::null_hash || m_blocks_hash_check[i] == data[i - first_index * HASH_OF_HASHES_STEP],
            0, "Consistency failure in m_blocks_hash_check construction");
        m_blocks_hash_check[i] = data[i - first_index * HASH_OF_HASHES_STEP];
      }
      usable += HASH_OF_HASHES_STEP;
    }
    else
    {
      // if after the end of the precomputed blocks, accept anything
      usable += HASH_OF_HASHES_STEP;
      if (usable > hashes.size())
        usable = hashes.size();
    }
  }
  MDEBUG("usable: " << usable << " / " << hashes.size());
  CHECK_AND_ASSERT_MES(usable < std::numeric_limits<uint64_t>::max() / 2, 0, "usable is negative");
  return usable;
}

bool Blockchain::calc_batched_governance_reward(uint64_t height, uint64_t &reward) const
{
  reward = 0;
  int hard_fork_version = get_ideal_hard_fork_version(height);
  if (hard_fork_version <= network_version_9_service_nodes)
  {
    return true;
  }

  if (!height_has_governance_output(nettype(), hard_fork_version, height))
  {
    return true;
  }

  // Ignore governance reward and payout instead the last
  // GOVERNANCE_BLOCK_REWARD_INTERVAL number of blocks governance rewards.  We
  // come back for this height's rewards in the next interval. The reward is
  // 0 if it's not time to pay out the batched payments

  const cryptonote::config_t &network = cryptonote::get_config(nettype(), hard_fork_version);
  size_t num_blocks                   = network.GOVERNANCE_REWARD_INTERVAL_IN_BLOCKS;
  uint64_t start_height               = height - num_blocks;

  if (height < num_blocks)
  {
    start_height = 0;
    num_blocks   = height;
  }

  std::vector<std::pair<cryptonote::blobdata, cryptonote::block>> blocks;
  if (!get_blocks(start_height, num_blocks, blocks))
  {
    LOG_ERROR("Unable to get historical blocks to calculated batched governance payment");
    return false;
  }

  for (const auto &it : blocks)
  {
    cryptonote::block const &block = it.second;
    if (block.major_version >= network_version_10_bulletproofs)
      reward += derive_governance_from_block_reward(nettype(), block);
  }

  return true;
}

//------------------------------------------------------------------
// ND: Speedups:
// 1. Thread long_hash computations if possible (m_max_prepare_blocks_threads = nthreads, default = 4)
// 2. Group all amounts (from txs) and related absolute offsets and form a table of tx_prefix_hash
//    vs [k_image, output_keys] (m_scan_table). This is faster because it takes advantage of bulk queries
//    and is threaded if possible. The table (m_scan_table) will be used later when querying output
//    keys.
bool Blockchain::prepare_handle_incoming_blocks(const std::vector<block_complete_entry> &blocks_entry)
{
  MTRACE("Blockchain::" << __func__);
  TIME_MEASURE_START(prepare);
  bool stop_batch;
  uint64_t bytes = 0;
  size_t total_txs = 0;

  // Order of locking must be:
  //  m_incoming_tx_lock (optional)
  //  m_tx_pool lock
  //  blockchain lock
  //
  //  Something which takes the blockchain lock may never take the txpool lock
  //  if it has not provably taken the txpool lock earlier
  //
  //  The txpool lock is now taken in prepare_handle_incoming_blocks
  //  and released in cleanup_handle_incoming_blocks. This avoids issues
  //  when something uses the pool, which now uses the blockchain and
  //  needs a batch, since a batch could otherwise be active while the
  //  txpool and blockchain locks were not held

  m_tx_pool.lock();
  CRITICAL_REGION_LOCAL1(m_blockchain_lock);

  if(blocks_entry.size() == 0)
    return false;

  for (const auto &entry : blocks_entry)
  {
    bytes += entry.block.size();
    for (const auto &tx_blob : entry.txs)
    {
      bytes += tx_blob.size();
    }
    total_txs += entry.txs.size();
  }
  m_bytes_to_sync += bytes;
  while (!(stop_batch = m_db->batch_start(blocks_entry.size(), bytes))) {
    m_blockchain_lock.unlock();
    m_tx_pool.unlock();
    epee::misc_utils::sleep_no_w(1000);
    m_tx_pool.lock();
    m_blockchain_lock.lock();
  }

  const uint64_t height = m_db->height();
  if ((height + blocks_entry.size()) < m_blocks_hash_check.size())
    return true;

  bool blocks_exist = false;
  tools::threadpool& tpool = tools::threadpool::getInstance();
  unsigned threads = tpool.get_max_concurrency();
  std::vector<block> blocks;
  blocks.resize(blocks_entry.size());

  if (1)
  {
    // limit threads, default limit = 4
    if(threads > m_max_prepare_blocks_threads)
      threads = m_max_prepare_blocks_threads;

    unsigned int batches = blocks_entry.size() / threads;
    unsigned int extra = blocks_entry.size() % threads;
    MDEBUG("block_batches: " << batches);
    std::vector<std::unordered_map<crypto::hash, crypto::hash>> maps(threads);
    auto it = blocks_entry.begin();
    unsigned blockidx = 0;

    for (unsigned i = 0; i < threads; i++)
    {
      for (unsigned int j = 0; j < batches; j++, ++blockidx)
      {
        block &block = blocks[blockidx];

        if (!parse_and_validate_block_from_blob(it->block, block))
          return false;

        // check first block and skip all blocks if its not chained properly
        if (blockidx == 0)
        {
          crypto::hash tophash = m_db->top_block_hash();
          if (block.prev_id != tophash)
          {
            MDEBUG("Skipping prepare blocks. New blocks don't belong to chain.");
            return true;
          }
        }
        if (have_block(get_block_hash(block)))
        {
          blocks_exist = true;
          break;
        }

        std::advance(it, 1);
      }
    }

    for (unsigned i = 0; i < extra && !blocks_exist; i++, blockidx++)
    {
      block &block = blocks[blockidx];

      if (!parse_and_validate_block_from_blob(it->block, block))
        return false;

      if (have_block(get_block_hash(block)))
      {
        blocks_exist = true;
        break;
      }

      std::advance(it, 1);
    }

    if (!blocks_exist)
    {
      m_blocks_longhash_table.clear();
      uint64_t thread_height = height;
      tools::threadpool::waiter waiter;
      for (unsigned int i = 0; i < threads; i++)
      {
        unsigned nblocks = batches;
        if (i < extra)
          ++nblocks;
        tpool.submit(&waiter, boost::bind(&Blockchain::block_longhash_worker, this, thread_height, epee::span<const block>(&blocks[i], nblocks), std::ref(maps[i])), true);
        thread_height += nblocks;
      }

      waiter.wait(&tpool);

      if (m_cancel)
         return false;

      for (const auto & map : maps)
      {
        m_blocks_longhash_table.insert(map.begin(), map.end());
      }
    }
  }

  if (m_cancel)
    return false;

  if (blocks_exist)
  {
    MDEBUG("Skipping prepare blocks. Blocks exist.");
    return true;
  }

  m_fake_scan_time = 0;
  m_fake_pow_calc_time = 0;

  m_scan_table.clear();
  m_check_txin_table.clear();

  TIME_MEASURE_FINISH(prepare);
  m_fake_pow_calc_time = prepare / blocks_entry.size();

  if (blocks_entry.size() > 1 && threads > 1 && m_show_time_stats)
    MDEBUG("Prepare blocks took: " << prepare << " ms");

  TIME_MEASURE_START(scantable);

  // [input] stores all unique amounts found
  std::vector < uint64_t > amounts;
  // [input] stores all absolute_offsets for each amount
  std::map<uint64_t, std::vector<uint64_t>> offset_map;
  // [output] stores all output_data_t for each absolute_offset
  std::map<uint64_t, std::vector<output_data_t>> tx_map;
  std::vector<std::pair<cryptonote::transaction, crypto::hash>> txes(total_txs);

#define SCAN_TABLE_QUIT(m) \
        do { \
            MERROR_VER(m) ;\
            m_scan_table.clear(); \
            return false; \
        } while(0); \

  // generate sorted tables for all amounts and absolute offsets
  size_t tx_index = 0, block_index = 0;
  for (const auto &entry : blocks_entry)
  {
    if (m_cancel)
      return false;

    for (const auto &tx_blob : entry.txs)
    {
      if (tx_index >= txes.size())
        SCAN_TABLE_QUIT("tx_index is out of sync");
      transaction &tx = txes[tx_index].first;
      crypto::hash &tx_prefix_hash = txes[tx_index].second;
      ++tx_index;

      if (!parse_and_validate_tx_base_from_blob(tx_blob, tx))
        SCAN_TABLE_QUIT("Could not parse tx from incoming blocks.");
      cryptonote::get_transaction_prefix_hash(tx, tx_prefix_hash);

      auto its = m_scan_table.find(tx_prefix_hash);
      if (its != m_scan_table.end())
        SCAN_TABLE_QUIT("Duplicate tx found from incoming blocks.");

      m_scan_table.emplace(tx_prefix_hash, std::unordered_map<crypto::key_image, std::vector<output_data_t>>());
      its = m_scan_table.find(tx_prefix_hash);
      assert(its != m_scan_table.end());

      // get all amounts from tx.vin(s)
      for (const auto &txin : tx.vin)
      {
        const txin_to_key &in_to_key = boost::get < txin_to_key > (txin);

        // check for duplicate
        auto it = its->second.find(in_to_key.k_image);
        if (it != its->second.end())
          SCAN_TABLE_QUIT("Duplicate key_image found from incoming blocks.");

        amounts.push_back(in_to_key.amount);
      }

      // sort and remove duplicate amounts from amounts list
      std::sort(amounts.begin(), amounts.end());
      auto last = std::unique(amounts.begin(), amounts.end());
      amounts.erase(last, amounts.end());

      // add amount to the offset_map and tx_map
      for (const uint64_t &amount : amounts)
      {
        if (offset_map.find(amount) == offset_map.end())
          offset_map.emplace(amount, std::vector<uint64_t>());

        if (tx_map.find(amount) == tx_map.end())
          tx_map.emplace(amount, std::vector<output_data_t>());
      }

      // add new absolute_offsets to offset_map
      for (const auto &txin : tx.vin)
      {
        const txin_to_key &in_to_key = boost::get < txin_to_key > (txin);
        // no need to check for duplicate here.
        auto absolute_offsets = relative_output_offsets_to_absolute(in_to_key.key_offsets);
        for (const auto & offset : absolute_offsets)
          offset_map[in_to_key.amount].push_back(offset);

      }
    }
    ++block_index;
  }

  // sort and remove duplicate absolute_offsets in offset_map
  for (auto &offsets : offset_map)
  {
    std::sort(offsets.second.begin(), offsets.second.end());
    auto last = std::unique(offsets.second.begin(), offsets.second.end());
    offsets.second.erase(last, offsets.second.end());
  }

  // gather all the output keys
  threads = tpool.get_max_concurrency();
  if (!m_db->can_thread_bulk_indices())
    threads = 1;

  if (threads > 1 && amounts.size() > 1)
  {
    tools::threadpool::waiter waiter;

    for (size_t i = 0; i < amounts.size(); i++)
    {
      uint64_t amount = amounts[i];
      tpool.submit(&waiter, boost::bind(&Blockchain::output_scan_worker, this, amount, std::cref(offset_map[amount]), std::ref(tx_map[amount])), true);
    }
    waiter.wait(&tpool);
  }
  else
  {
    for (size_t i = 0; i < amounts.size(); i++)
    {
      uint64_t amount = amounts[i];
      output_scan_worker(amount, offset_map[amount], tx_map[amount]);
    }
  }

  // now generate a table for each tx_prefix and k_image hashes
  tx_index = 0;
  for (const auto &entry : blocks_entry)
  {
    if (m_cancel)
      return false;

    for (const auto &tx_blob : entry.txs)
    {
      if (tx_index >= txes.size())
        SCAN_TABLE_QUIT("tx_index is out of sync");
      const transaction &tx = txes[tx_index].first;
      const crypto::hash &tx_prefix_hash = txes[tx_index].second;
      ++tx_index;

      auto its = m_scan_table.find(tx_prefix_hash);
      if (its == m_scan_table.end())
        SCAN_TABLE_QUIT("Tx not found on scan table from incoming blocks.");

      for (const auto &txin : tx.vin)
      {
        const txin_to_key &in_to_key = boost::get < txin_to_key > (txin);
        auto needed_offsets = relative_output_offsets_to_absolute(in_to_key.key_offsets);

        std::vector<output_data_t> outputs;
        for (const uint64_t & offset_needed : needed_offsets)
        {
          size_t pos = 0;
          bool found = false;

          for (const uint64_t &offset_found : offset_map[in_to_key.amount])
          {
            if (offset_needed == offset_found)
            {
              found = true;
              break;
            }

            ++pos;
          }

          if (found && pos < tx_map[in_to_key.amount].size())
            outputs.push_back(tx_map[in_to_key.amount].at(pos));
          else
            break;
        }

        its->second.emplace(in_to_key.k_image, outputs);
      }
    }
  }

  TIME_MEASURE_FINISH(scantable);
  if (total_txs > 0)
  {
    m_fake_scan_time = scantable / total_txs;
    if(m_show_time_stats)
      MDEBUG("Prepare scantable took: " << scantable << " ms");
  }

  return true;
}

void Blockchain::add_txpool_tx(const crypto::hash &txid, const cryptonote::blobdata &blob, const txpool_tx_meta_t &meta)
{
  m_db->add_txpool_tx(txid, blob, meta);
}

void Blockchain::update_txpool_tx(const crypto::hash &txid, const txpool_tx_meta_t &meta)
{
  m_db->update_txpool_tx(txid, meta);
}

void Blockchain::remove_txpool_tx(const crypto::hash &txid)
{
  m_db->remove_txpool_tx(txid);
}

uint64_t Blockchain::get_txpool_tx_count(bool include_unrelayed_txes) const
{
  return m_db->get_txpool_tx_count(include_unrelayed_txes);
}

bool Blockchain::get_txpool_tx_meta(const crypto::hash& txid, txpool_tx_meta_t &meta) const
{
  return m_db->get_txpool_tx_meta(txid, meta);
}

bool Blockchain::get_txpool_tx_blob(const crypto::hash& txid, cryptonote::blobdata &bd) const
{
  return m_db->get_txpool_tx_blob(txid, bd);
}

cryptonote::blobdata Blockchain::get_txpool_tx_blob(const crypto::hash& txid) const
{
  return m_db->get_txpool_tx_blob(txid);
}

bool Blockchain::for_all_txpool_txes(std::function<bool(const crypto::hash&, const txpool_tx_meta_t&, const cryptonote::blobdata*)> f, bool include_blob, bool include_unrelayed_txes) const
{
  return m_db->for_all_txpool_txes(f, include_blob, include_unrelayed_txes);
}

void Blockchain::set_user_options(uint64_t maxthreads, bool sync_on_blocks, uint64_t sync_threshold, blockchain_db_sync_mode sync_mode, bool fast_sync)
{
  if (sync_mode == db_defaultsync)
  {
    m_db_default_sync = true;
    sync_mode = db_async;
  }
  m_db_sync_mode = sync_mode;
  m_fast_sync = fast_sync;
  m_db_sync_on_blocks = sync_on_blocks;
  m_db_sync_threshold = sync_threshold;
  m_max_prepare_blocks_threads = maxthreads;
}

void Blockchain::safesyncmode(const bool onoff)
{
  /* all of this is no-op'd if the user set a specific
   * --db-sync-mode at startup.
   */
  if (m_db_default_sync)
  {
    m_db->safesyncmode(onoff);
    m_db_sync_mode = onoff ? db_nosync : db_async;
  }
}

HardFork::State Blockchain::get_hard_fork_state() const
{
  return m_hardfork->get_state();
}

const std::vector<HardFork::Params>& Blockchain::get_hard_fork_heights(network_type nettype)
{
  static const std::vector<HardFork::Params> mainnet_heights = []()
  {
    std::vector<HardFork::Params> heights;
    for (const auto& i : mainnet_hard_forks)
      heights.emplace_back(i.version, i.height, i.threshold, i.time);
    return heights;
  }();
  static const std::vector<HardFork::Params> testnet_heights = []()
  {
    std::vector<HardFork::Params> heights;
    for (const auto& i : testnet_hard_forks)
      heights.emplace_back(i.version, i.height, i.threshold, i.time);
    return heights;
  }();
  static const std::vector<HardFork::Params> stagenet_heights = []()
  {
    std::vector<HardFork::Params> heights;
    for (const auto& i : stagenet_hard_forks)
      heights.emplace_back(i.version, i.height, i.threshold, i.time);
    return heights;
  }();
  static const std::vector<HardFork::Params> dummy;
  switch (nettype)
  {
    case MAINNET: return mainnet_heights;
    case TESTNET: return testnet_heights;
    case STAGENET: return stagenet_heights;
    default: return dummy;
  }
}

bool Blockchain::get_hard_fork_voting_info(uint8_t version, uint32_t &window, uint32_t &votes, uint32_t &threshold, uint64_t &earliest_height, uint8_t &voting) const
{
  return m_hardfork->get_voting_info(version, window, votes, threshold, earliest_height, voting);
}

uint64_t Blockchain::get_difficulty_target() const
{
  return DIFFICULTY_TARGET_V2;
}

std::map<uint64_t, std::tuple<uint64_t, uint64_t, uint64_t>> Blockchain:: get_output_histogram(const std::vector<uint64_t> &amounts, bool unlocked, uint64_t recent_cutoff, uint64_t min_count) const
{
  return m_db->get_output_histogram(amounts, unlocked, recent_cutoff, min_count);
}

std::list<std::pair<Blockchain::block_extended_info,std::vector<crypto::hash>>> Blockchain::get_alternative_chains() const
{
  std::list<std::pair<Blockchain::block_extended_info,std::vector<crypto::hash>>> chains;

  for (const auto &i: m_alternative_chains)
  {
    const crypto::hash &top = i.first;
    bool found = false;
    for (const auto &j: m_alternative_chains)
    {
      if (j.second.bl.prev_id == top)
      {
        found = true;
        break;
      }
    }
    if (!found)
    {
      std::vector<crypto::hash> chain;
      auto h = i.second.bl.prev_id;
      chain.push_back(top);
      blocks_ext_by_hash::const_iterator prev;
      while ((prev = m_alternative_chains.find(h)) != m_alternative_chains.end())
      {
        chain.push_back(h);
        h = prev->second.bl.prev_id;
      }
      chains.push_back(std::make_pair(i.second, chain));
    }
  }
  return chains;
}

void Blockchain::cancel()
{
  m_cancel = true;
}

#if defined(PER_BLOCK_CHECKPOINT)
static const char expected_block_hashes_hash[] = "63b6445540c13f74d73fd753906e80bb84328c57b5a5a90c73353ed8405e7043";
void Blockchain::load_compiled_in_block_hashes(const GetCheckpointsCallback& get_checkpoints)
{
  if (get_checkpoints == nullptr || !m_fast_sync)
  {
    return;
  }
  const epee::span<const unsigned char> &checkpoints = get_checkpoints(m_nettype);
  if (!checkpoints.empty())
  {
    MINFO("Loading precomputed blocks (" << checkpoints.size() << " bytes)");
    if (m_nettype == MAINNET)
    {
      // first check hash
      crypto::hash hash;
      if (!tools::sha256sum(checkpoints.data(), checkpoints.size(), hash))
      {
        MERROR("Failed to hash precomputed blocks data");
        return;
      }
      MINFO("precomputed blocks hash: " << hash << ", expected " << expected_block_hashes_hash);
      cryptonote::blobdata expected_hash_data;
      if (!epee::string_tools::parse_hexstr_to_binbuff(std::string(expected_block_hashes_hash), expected_hash_data) || expected_hash_data.size() != sizeof(crypto::hash))
      {
        MERROR("Failed to parse expected block hashes hash");
        return;
      }
      const crypto::hash expected_hash = *reinterpret_cast<const crypto::hash*>(expected_hash_data.data());
      if (hash != expected_hash)
      {
        MERROR("Block hash data does not match expected hash");
        return;
      }
    }

    if (checkpoints.size() > 4)
    {
      const unsigned char *p = checkpoints.data();
      const uint32_t nblocks = *p | ((*(p+1))<<8) | ((*(p+2))<<16) | ((*(p+3))<<24);
      if (nblocks > (std::numeric_limits<uint32_t>::max() - 4) / sizeof(hash))
      {
        MERROR("Block hash data is too large");
        return;
      }
      const size_t size_needed = 4 + nblocks * sizeof(crypto::hash);
      if(nblocks > 0 && nblocks > (m_db->height() + HASH_OF_HASHES_STEP - 1) / HASH_OF_HASHES_STEP && checkpoints.size() >= size_needed)
      {
        p += sizeof(uint32_t);
        m_blocks_hash_of_hashes.reserve(nblocks);
        for (uint32_t i = 0; i < nblocks; i++)
        {
          crypto::hash hash;
          memcpy(hash.data, p, sizeof(hash.data));
          p += sizeof(hash.data);
          m_blocks_hash_of_hashes.push_back(hash);
        }
        m_blocks_hash_check.resize(m_blocks_hash_of_hashes.size() * HASH_OF_HASHES_STEP, crypto::null_hash);
        MINFO(nblocks << " block hashes loaded");

        // FIXME: clear tx_pool because the process might have been
        // terminated and caused it to store txs kept by blocks.
        // The core will not call check_tx_inputs(..) for these
        // transactions in this case. Consequently, the sanity check
        // for tx hashes will fail in handle_block_to_main_chain(..)
        CRITICAL_REGION_LOCAL(m_tx_pool);

        std::vector<transaction> txs;
        m_tx_pool.get_transactions(txs);

        size_t tx_weight;
        uint64_t fee;
        bool relayed, do_not_relay, double_spend_seen;
        transaction pool_tx;
        for(const transaction &tx : txs)
        {
          crypto::hash tx_hash = get_transaction_hash(tx);
          m_tx_pool.take_tx(tx_hash, pool_tx, tx_weight, fee, relayed, do_not_relay, double_spend_seen);
        }
      }
    }
  }
}
#endif

bool Blockchain::is_within_compiled_block_hash_area(uint64_t height) const
{
#if defined(PER_BLOCK_CHECKPOINT)
  return height < m_blocks_hash_of_hashes.size() * HASH_OF_HASHES_STEP;
#else
  return false;
#endif
}

void Blockchain::lock()
{
  m_blockchain_lock.lock();
}

void Blockchain::unlock()
{
  m_blockchain_lock.unlock();
}

bool Blockchain::for_all_key_images(std::function<bool(const crypto::key_image&)> f) const
{
  return m_db->for_all_key_images(f);
}

bool Blockchain::for_blocks_range(const uint64_t& h1, const uint64_t& h2, std::function<bool(uint64_t, const crypto::hash&, const block&)> f) const
{
  return m_db->for_blocks_range(h1, h2, f);
}

bool Blockchain::for_all_transactions(std::function<bool(const crypto::hash&, const cryptonote::transaction&)> f, bool pruned) const
{
  return m_db->for_all_transactions(f, pruned);
}

bool Blockchain::for_all_outputs(std::function<bool(uint64_t amount, const crypto::hash &tx_hash, uint64_t height, size_t tx_idx)> f) const
{
  return m_db->for_all_outputs(f);;
}

bool Blockchain::for_all_outputs(uint64_t amount, std::function<bool(uint64_t height)> f) const
{
  return m_db->for_all_outputs(amount, f);;
}

void Blockchain::invalidate_block_template_cache()
{
  MDEBUG("Invalidating block template cache");
  m_btc_valid = false;
}

void Blockchain::cache_block_template(const block &b, const cryptonote::account_public_address &address, const blobdata &nonce, const difficulty_type &diff, uint64_t expected_reward, uint64_t pool_cookie)
{
  MDEBUG("Setting block template cache");
  m_btc = b;
  m_btc_address = address;
  m_btc_nonce = nonce;
  m_btc_difficulty = diff;
  m_btc_expected_reward = expected_reward;
  m_btc_pool_cookie = pool_cookie;
  m_btc_valid = true;
}

namespace cryptonote {
template bool Blockchain::get_transactions(const std::vector<crypto::hash>&, std::vector<transaction>&, std::vector<crypto::hash>&) const;
template bool Blockchain::get_transactions_blobs(const std::vector<crypto::hash>&, std::vector<cryptonote::blobdata>&, std::vector<crypto::hash>&, bool) const;
template bool Blockchain::get_split_transactions_blobs(const std::vector<crypto::hash>&, std::vector<std::tuple<crypto::hash, cryptonote::blobdata, crypto::hash, cryptonote::blobdata>>&, std::vector<crypto::hash>&) const;
}<|MERGE_RESOLUTION|>--- conflicted
+++ resolved
@@ -103,24 +103,11 @@
   { network_version_10_bulletproofs, 161849, 0, 1544743800 }, // 2018-12-13 23:30UTC
 };
 
-<<<<<<< HEAD
-static const struct {
-  uint8_t version;
-  uint64_t height;
-  uint8_t threshold;
-  time_t time;
-} testnet_hard_forks[] = {
-  // version 7 from the start of the blockchain, inhereted from Monero testnet
-  { network_version_7,               1, 0, 1533631121 },
-  { network_version_8,               2, 0, 1533631122 },
-  { network_version_9_service_nodes, 3, 0, 1533631123 },
-=======
 static const hard_fork_record testnet_hard_forks[] =
 {
   { network_version_7,               1,     0, 1533631121 },
   { network_version_8,               2,     0, 1533631122 },
   { network_version_9_service_nodes, 3,     0, 1533631123 },
->>>>>>> 9c619316
   { network_version_10_bulletproofs, 47096, 0, 1542681077 }, // 2018-11-20 13:30 AEDT
 };
 

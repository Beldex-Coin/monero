--- conflicted
+++ resolved
@@ -64,15 +64,13 @@
 	mkdir -p $(builddir)/debug
 	cd $(builddir)/debug && cmake -D BUILD_TESTS=ON -D CMAKE_BUILD_TYPE=Debug $(topdir) &&  $(MAKE) && $(MAKE) ARGS="-E libwallet_api_tests" test
 
-<<<<<<< HEAD
 integration:
 	mkdir -p $(builddir)/integration
 	cd $(builddir)/integration && cmake -D CMAKE_BUILD_TYPE=Debug -D BUILD_INTEGRATION=ON $(topdir) &&  $(MAKE)
-=======
+
 debug-test-trezor:
 	mkdir -p $(builddir)/debug
 	cd $(builddir)/debug && cmake -D BUILD_TESTS=ON -D TREZOR_DEBUG=ON -D CMAKE_BUILD_TYPE=Debug $(topdir) &&  $(MAKE) && $(MAKE) ARGS="-E libwallet_api_tests" test
->>>>>>> c88e9921
 
 debug-all:
 	mkdir -p $(builddir)/debug
